use configuration::{
    addresses::{Addresses, Sources},
    settings::Settings,
};

use log::{info, warn};

use nightfall_proposer::driven::rollup_prover::RollupProver;
use std::{error::Error, os::unix::process::ExitStatusExt};
use url::Url;

use crate::vk_contract::create_vk_contract;

pub async fn deploy_contracts(settings: &Settings) -> Result<(), Box<dyn Error>> {
    // The deployment script will need to know the run mode we are in so that it can use the correct configuration.
    // The best way to do this is to read the settings and set an environment variable
    // which the script can then read.
    std::env::set_var("NF4_RUN_MODE", &settings.run_mode); // this is possibly already set but if it was, it will be the same as settings.run_mode.
    if !settings.mock_prover && settings.contracts.deploy_contracts {
        forge_command(&["build", "--force"]);
        let vk = RollupProver::get_decider_vk();
        create_vk_contract::<false>(&vk, settings);
    }

    forge_command(&[
        "script",
        "Deployer",
        "--fork-url",
        &settings.ethereum_client_url,
        "--broadcast",
        "--force",
    ]);

    // read the deployment log file to extract the contract addresses
    let cwd = std::env::current_dir()?;

    let path_out = cwd
        .join(&settings.contracts.deployment_file)
        .join(settings.network.chain_id.to_string())
        .join("run-latest.json");

    if !path_out.is_file() {
        return Err(format!(
<<<<<<< HEAD
            "Deployment log file not found at the expected location: {path_out:?}"
=======
            "Deployment log file not found at the expected location: {:?}",
            path_out
>>>>>>> 2322edc8
        )
        .into());
    }
    let addresses = Addresses::load(Sources::parse(
        path_out.to_str().ok_or("Couldn't convert path to str")?,
    )?)?;

    // next, try to find the addresses.toml file. If we can't find it, output the location
    // in the config file `nightfall.toml`
    let cwd = std::env::current_dir()?;
    let mut cwd = cwd.as_path();
    let mut file_path = cwd.join(&settings.contracts.addresses_file);
    let original_file_path = file_path.clone();
    // if we can't find the file, we'll look in the parent directories until we find it
    while !file_path.is_file() {
        cwd = if let Some(p) = cwd.parent() {
            p
        } else {
            // if we can't find the file, we'll use the path in the config file and create it later
            file_path = original_file_path;
            break;
        };
        file_path = cwd.join(&settings.contracts.addresses_file);
    }

    // now we have the addresses we'll save them to the configuration server, if available
    // as a backup, we'll save to the local file system (which will then need to be mounted in the other containers if it's to be used)
    let url = Url::parse(&settings.configuration_url)?.join(&settings.contracts.addresses_file)?;
    if addresses.save(Sources::Http(url)).await.is_err() {
        warn!("Failed to save the contract addresses to the configuration server. Saving to local file system instead.");
    }
    addresses
        .save(Sources::File(file_path))
        .await
        .expect("Failed to save the contract addresses to local file system");
    Ok(())
}

/// Function should only be called after we have checked forge is installed by running 'which forge'
pub fn forge_command(command: &[&str]) {
    info!("DEBUG: Running forge command: {command:?}"); // Use info! as forge_command already uses info!
    let output = std::process::Command::new("forge").args(command).output();

    match output {
        Ok(o) => {
            if o.status.success() {
                info!(
                    "Command 'forge {:?}' executed successfully: {}",
                    command,
                    String::from_utf8_lossy(&o.stdout)
                );
            } else {
                panic!(
                "Command 'forge {:?}' executed with failing error code: {:?}\nStandard Output: {}\nStandard Error: {}",
                command,
                o.status.signal(),
                String::from_utf8_lossy(&o.stdout),
                String::from_utf8_lossy(&o.stderr)
            );
            }
        }
        Err(e) => {
            panic!("Command 'forge {command:?}' ran into an error without executing: {e}");
        }
    }
}

#[cfg(test)]
mod tests {
    use super::*;
    use alloy::providers::{Provider, ProviderBuilder};
    use alloy::sol;
    use alloy_node_bindings::Anvil;
    use configuration::addresses::get_addresses;
    use std::{fs, path::Path};

<<<<<<< HEAD
=======
    use ethers::{
        core::utils::Anvil,
        providers::{Http, Middleware, Provider},
    };
    use nightfall_bindings::nightfall::NIGHTFALL_DEPLOYED_BYTECODE;
>>>>>>> 2322edc8
    use tokio::task::spawn_blocking;
    sol!(
        #[sol(rpc)] // Add Debug trait to x509CheckReturn
        Nightfall,
        "../blockchain_assets/artifacts/Nightfall.sol/Nightfall.json"
    );

    // NB: This test requires Anvil to be installed (it will use Anvil to simulate a blockchain).
    // Restart VS Code after installing Anvil so that it's in your PATH otherwise VS Code won't find it!
    #[tokio::test]
    async fn test_deploy_contracts() {
        // fire up a blockchain simulator
        let mut settings = Settings::new().unwrap();
        std::env::set_var(
            "NF4_SIGNING_KEY",
            "0xac0974bec39a17e36ba4a6b4d238ff944bacb478cbed5efcae784d7bf4f2ff80",
        );
        settings.ethereum_client_url = "http://localhost:8545".to_string(); // we're running bare metal so a docker url won't work
        let url = Url::parse(&settings.ethereum_client_url).unwrap();
        let anvil = Anvil::new()
            .port(
                url.port()
                    .expect("Could not get Anvil instance. Have you installed it?"),
            )
            .spawn();
        tokio::time::sleep(tokio::time::Duration::from_millis(500)).await;
        // set the current working directory to be the project root
        let root = "../";
        std::env::set_current_dir(root).unwrap();

        // run the deploy function and get the contract addresses

        deploy_contracts(&settings).await.unwrap();
        // get a blockchain provider so we can interrogate the deployed code
        let provider = ProviderBuilder::new()
            .disable_recommended_fillers()
            .on_http(anvil.endpoint_url());

        let code = provider
            // use spawn blocking because the blocking reqwest client is not async and it complains (but we need loading the addresses to be sync elsewhere)
            .get_code_at(spawn_blocking(get_addresses).await.unwrap().nightfall())
            .await
            .unwrap();
        assert_eq!(code, Nightfall::DEPLOYED_BYTECODE);
        // clean up by remvoing the addresses file and directory that this test created
        fs::remove_dir_all(Path::new("configuration/toml")).unwrap();
    }
}<|MERGE_RESOLUTION|>--- conflicted
+++ resolved
@@ -4,7 +4,6 @@
 };
 
 use log::{info, warn};
-
 use nightfall_proposer::driven::rollup_prover::RollupProver;
 use std::{error::Error, os::unix::process::ExitStatusExt};
 use url::Url;
@@ -41,12 +40,7 @@
 
     if !path_out.is_file() {
         return Err(format!(
-<<<<<<< HEAD
             "Deployment log file not found at the expected location: {path_out:?}"
-=======
-            "Deployment log file not found at the expected location: {:?}",
-            path_out
->>>>>>> 2322edc8
         )
         .into());
     }
@@ -123,14 +117,6 @@
     use configuration::addresses::get_addresses;
     use std::{fs, path::Path};
 
-<<<<<<< HEAD
-=======
-    use ethers::{
-        core::utils::Anvil,
-        providers::{Http, Middleware, Provider},
-    };
-    use nightfall_bindings::nightfall::NIGHTFALL_DEPLOYED_BYTECODE;
->>>>>>> 2322edc8
     use tokio::task::spawn_blocking;
     sol!(
         #[sol(rpc)] // Add Debug trait to x509CheckReturn
