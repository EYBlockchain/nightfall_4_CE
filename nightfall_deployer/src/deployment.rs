use crate::vk_contract::write_vk_to_nightfall_toml;
use alloy::primitives::Address;
use configuration::{
    addresses::{Addresses, Sources},
    settings::Settings,
};
<<<<<<< HEAD
=======

use jf_plonk::recursion::RecursiveProver;

>>>>>>> b438a24f
use log::{info, warn};
use nightfall_proposer::driven::rollup_prover::RollupProver;
use serde_json::Value;
use std::{
    collections::HashMap,
    fs::File,
    os::unix::process::ExitStatusExt,
    path::{Path, PathBuf},
};

fn proxies_from_broadcast(path: &Path) -> anyhow::Result<HashMap<&'static str, Address>> {
    let v: Value = serde_json::from_reader(File::open(path)?)?;
    let txs = v
        .get("transactions")
        .and_then(|t| t.as_array())
        .ok_or_else(|| anyhow::anyhow!("no transactions in broadcast"))?;

    let mut map = HashMap::new();
    let mut last_impl_name: Option<String> = None;

    for tx in txs {
        let ttype = tx
            .get("transactionType")
            .and_then(|x| x.as_str())
            .unwrap_or("");
        let cname = tx
            .get("contractName")
            .and_then(|x| x.as_str())
            .unwrap_or("");
        let caddr_s = tx.get("contractAddress").and_then(|x| x.as_str());

        // Upgrades.deployUUPSProxy deploys: implementation (CREATE, contractName = Nightfall/RoundRobin/X509), then ERC1967Proxy (CREATE)
        if ttype == "CREATE" && cname != "ERC1967Proxy" && !cname.is_empty() {
            last_impl_name = Some(cname.to_string());
        }

        if ttype == "CREATE" && cname == "ERC1967Proxy" {
            if let (Some(prev), Some(addr_s)) = (last_impl_name.as_deref(), caddr_s) {
                let addr: Address = addr_s.parse()?;
                if prev.contains("Nightfall") {
                    map.insert("nightfall", addr);
                } else if prev.contains("RoundRobin") {
                    map.insert("round_robin", addr);
                } else if prev.contains("X509") {
                    map.insert("x509", addr);
                }
            }
        }
    }

    if map.is_empty() {
        anyhow::bail!("no proxies found in broadcast");
    }
    Ok(map)
}

pub async fn deploy_contracts(settings: &Settings) -> Result<(), Box<dyn std::error::Error>> {
    std::env::set_var("NF4_RUN_MODE", &settings.run_mode);
    forge_command(&["clean"]);
    forge_command(&["build"]);

    if !settings.mock_prover && settings.contracts.deploy_contracts {
        forge_command(&["build", "--force"]);
        let vk = RollupProver::get_decider_vk();
        let _ = write_vk_to_nightfall_toml(&vk);
    }

    forge_command(&[
        "script",
        "Deployer",
        "--fork-url",
        &settings.ethereum_client_url,
        "--broadcast",
        "--force",
    ]);

    // -------- read Foundry broadcast --------
    let cwd = std::env::current_dir()?;
    let path_out = cwd
        .join(&settings.contracts.deployment_file)
        .join(settings.network.chain_id.to_string())
        .join("run-latest.json");

    if !path_out.is_file() {
        return Err(format!("Deployment log file not found: {path_out:?}").into());
    }

    // This loads whatever current parser extracts (likely impl addresses)
    let mut addresses = Addresses::load(Sources::parse(
        path_out.to_str().ok_or("Couldn't convert path to str")?,
    )?)?;

    // -------- replace with *proxy* addresses from broadcast --------
    if let Ok(proxy_map) = proxies_from_broadcast(&path_out) {
        if let Some(a) = proxy_map.get("nightfall") {
            addresses.nightfall = *a;
        }
        if let Some(a) = proxy_map.get("round_robin") {
            addresses.round_robin = *a;
        }
        if let Some(a) = proxy_map.get("x509") {
            addresses.x509 = *a;
        }
    }

    // -------- save to config server + local fallback --------
    let search = |path: &Path| -> Option<PathBuf> {
        if path.is_absolute() && path.is_file() {
            return Some(path.to_path_buf());
        }
        let mut cwd = std::env::current_dir().ok()?;
        loop {
            let candidate = cwd.join(path);
            if candidate.is_file() {
                return Some(candidate);
            }
            cwd = cwd.parent()?.to_path_buf();
        }
    };

    let url =
        url::Url::parse(&settings.configuration_url)?.join(&settings.contracts.addresses_file)?;
    if addresses.save(Sources::Http(url)).await.is_err() {
        warn!("Failed to save to configuration server. Saving locally instead.");
    }
    let file_path = search(Path::new(&settings.contracts.addresses_file))
        .unwrap_or_else(|| PathBuf::from(&settings.contracts.addresses_file));
    addresses
        .save(Sources::File(file_path))
        .await
        .expect("Failed to save addresses locally");

    Ok(())
}

/// Function should only be called after we have checked forge is installed by running 'which forge'
pub fn forge_command(command: &[&str]) {
    info!("DEBUG: Running forge command: {command:?}"); // Use info! as forge_command already uses info!
    let output = std::process::Command::new("forge").args(command).output();

    match output {
        Ok(o) => {
            if o.status.success() {
                info!(
                    "Command 'forge {:?}' executed successfully: {}",
                    command,
                    String::from_utf8_lossy(&o.stdout)
                );
            } else {
                panic!(
                "Command 'forge {:?}' executed with failing error code: {:?}\nStandard Output: {}\nStandard Error: {}",
                command,
                o.status.signal(),
                String::from_utf8_lossy(&o.stdout),
                String::from_utf8_lossy(&o.stderr)
            );
            }
        }
        Err(e) => {
            panic!("Command 'forge {command:?}' ran into an error without executing: {e}");
        }
    }
}


// Todo: fix unwrap panic in test and re-enable test
// #[cfg(test)]
// mod tests {
//     use super::*;
//     use alloy::providers::{Provider, ProviderBuilder};
//     use alloy_node_bindings::Anvil;
//     use configuration::addresses::get_addresses;
//     use nightfall_bindings::artifacts::Nightfall;
//     use std::{fs, path::Path};
//     use tokio::task::spawn_blocking;
//     use url::Url;
//     use std::{fs, path::Path};

//     use nightfall_bindings::artifacts::Nightfall;
//     use tokio::task::spawn_blocking;

//     // NB: This test requires Anvil to be installed (it will use Anvil to simulate a blockchain).
//     // Restart VS Code after installing Anvil so that it's in your PATH otherwise VS Code won't find it!
//     #[tokio::test]
//     async fn test_deploy_contracts() {
//         // fire up a blockchain simulator
//         let mut settings = Settings::new().unwrap();
//         std::env::set_var(
//             "NF4_SIGNING_KEY",
//             "0xac0974bec39a17e36ba4a6b4d238ff944bacb478cbed5efcae784d7bf4f2ff80",
//         );
//         settings.ethereum_client_url = "http://localhost:8545".to_string(); // we're running bare metal so a docker url won't work
//         let url = Url::parse(&settings.ethereum_client_url).unwrap();
//         let anvil = Anvil::new()
//             .port(
//                 url.port()
//                     .expect("Could not get Anvil instance. Have you installed it?"),
//             )
//             .spawn();
//         tokio::time::sleep(tokio::time::Duration::from_millis(500)).await;
//         // set the current working directory to be the project root
//         let root = "../";
//         std::env::set_current_dir(root).unwrap();

//         // run the deploy function and get the contract addresses

//         deploy_contracts(&settings).await.unwrap();
//         // get a blockchain provider so we can interrogate the deployed code
//         let provider = ProviderBuilder::new()
//             .disable_recommended_fillers()
//             .connect_http(anvil.endpoint_url());

//         let code = provider
//             // use spawn blocking because the blocking reqwest client is not async and it complains (but we need loading the addresses to be sync elsewhere)
//             .get_code_at(spawn_blocking(get_addresses).await.unwrap().nightfall())
//             .await
//             .unwrap();
//         assert_eq!(code, Nightfall::DEPLOYED_BYTECODE);
//         // clean up by remvoing the addresses file and directory that this test created
//         fs::remove_dir_all(Path::new("configuration/toml")).unwrap();
//     }
// }<|MERGE_RESOLUTION|>--- conflicted
+++ resolved
@@ -4,12 +4,8 @@
     addresses::{Addresses, Sources},
     settings::Settings,
 };
-<<<<<<< HEAD
-=======
-
 use jf_plonk::recursion::RecursiveProver;
 
->>>>>>> b438a24f
 use log::{info, warn};
 use nightfall_proposer::driven::rollup_prover::RollupProver;
 use serde_json::Value;
