--- conflicted
+++ resolved
@@ -168,27 +168,22 @@
     }
 }
 
-<<<<<<< HEAD
-=======
+
 // Todo: fix unwrap panic in test and re-enable test
->>>>>>> 6a3cdf04
 // #[cfg(test)]
 // mod tests {
 //     use super::*;
 //     use alloy::providers::{Provider, ProviderBuilder};
 //     use alloy_node_bindings::Anvil;
 //     use configuration::addresses::get_addresses;
-<<<<<<< HEAD
 //     use nightfall_bindings::artifacts::Nightfall;
 //     use std::{fs, path::Path};
 //     use tokio::task::spawn_blocking;
 //     use url::Url;
-=======
 //     use std::{fs, path::Path};
 
 //     use nightfall_bindings::artifacts::Nightfall;
 //     use tokio::task::spawn_blocking;
->>>>>>> 6a3cdf04
 
 //     // NB: This test requires Anvil to be installed (it will use Anvil to simulate a blockchain).
 //     // Restart VS Code after installing Anvil so that it's in your PATH otherwise VS Code won't find it!
