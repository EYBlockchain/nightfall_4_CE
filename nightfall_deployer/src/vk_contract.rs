use ark_bn254::{Bn254, Fq as Fq254, Fr as Fr254};
use ark_ff::{BigInteger, Field, PrimeField};
use ark_poly::{EvaluationDomain, Radix2EvaluationDomain};
use ark_std::vec::Vec;
use configuration::settings::Settings;
use alloy::{primitives::{B256, U256}};
use jf_plonk::proof_system::structs::{VerifyingKey, VK};

use std::{
    fs::File,
    io::{Write},
    path::{Path, PathBuf},
};

pub fn create_vk_contract<const TEST: bool>(vk: &VerifyingKey<Bn254>, settings: &Settings) {
    let vk_hash_bytes: [u8; 32] = vk.hash()
        .into_bigint()
        .to_bytes_be()
        .try_into()
        .expect("Failed to convert Vec<u8> to [u8; 32]");
    println!("vk_hash_bytes: {:?}", vk_hash_bytes);
    let vk_hash = B256::from_slice(&vk_hash_bytes);
    println!("vk_hash: {:?}", vk_hash);
    let domain_size = vk.domain_size();
    let domain_size_fr = Fr254::from(domain_size as u32);
    let domain_size_inv = U256::from_le_bytes::<32>(
        domain_size_fr
            .inverse()
            .unwrap()
            .into_bigint()
            .to_bytes_le().try_into().expect("Failed to convert Vec<u8> to [u8; 32]"),
    );
    let domain = Radix2EvaluationDomain::<Fr254>::new(domain_size).unwrap();
    let omega = U256::from_le_bytes::<32>(domain.group_gen().into_bigint().to_bytes_le().try_into().expect("Failed to convert Vec<u8> to [u8; 32]"));
    let omega_inv = U256::from_le_bytes::<32>(domain.group_gen_inv().into_bigint().to_bytes_le().try_into().expect("Failed to convert Vec<u8> to [u8; 32]"));
    let vk_vec = Vec::<Fq254>::from(vk.clone())
        .into_iter()
        .map(|x| U256::from_le_bytes::<32>(x.into_bigint().to_bytes_le().try_into().expect("Failed to convert Vec<u8> to [u8; 32]")))
        .collect::<Vec<_>>();

    let join_path = Path::new(&settings.contracts.assets)
        .parent()
        .unwrap()
        .join("contracts/Nightfall.sol");

    let path_out: PathBuf;
    let cwd = std::env::current_dir().unwrap();
    let mut cwd = cwd.as_path();
    loop {
        let file_path = cwd.join(&join_path);
        if file_path.is_file() {
            path_out = if !TEST {
                file_path
                    .parent()
                    .unwrap()
                    .join("proof_verification/VerificationKey.sol")
            } else {
                file_path
                    .parent()
                    .unwrap()
                    .parent()
                    .unwrap()
                    .join("test_contracts/TestVerificationKey.sol")
            };
            break;
        }

        cwd = cwd.parent().ok_or("No parent in path").unwrap();
    }

    if path_out.is_file() {
        std::fs::remove_file(&path_out).unwrap();
    }

    let mut file: File = File::create(path_out).unwrap();

    let name = if !TEST { "UltraVK" } else { "TestVK" };

    file.write_fmt(format_args!(
        "// SPDX-License-Identifier: Apache-2.0 \n
        pragma solidity >=0.8.4; \n
        
        library {name} {{ \n

            function getVerificationKeyHash() internal pure returns (bytes32) {{ \n
        return {:#x};
    }} \n

           function loadVerificationKey( \n
             uint256 _vk, \n
               uint256 _second_loc \n
           ) internal pure {{ \n
              assembly {{ \n
                 mstore( 
                      add(_vk, 0x00), 
                      {:#x} 
                  ) // DOMAIN_SIZE \n
                   mstore( \n
                       add(_vk, 0x20), \n
                  {:#x} \n
                    ) // NUM_PUBLIC_INPUTS \n
                    mstore(
                        add(_vk, 0x40),
                        {:#x}
                    ) // SIGMA1_X \n
                    mstore(
                        add(_vk, 0x60),
                        {:#x}
                    ) // SIGMA1_Y \n
                    mstore(
                        add(_vk, 0x80),
                        {:#x}
                    ) // SIGMA2_X \n
                    mstore(
                        add(_vk, 0xa0),
                        {:#x}
                    ) // SIGMA2_Y \n
                    mstore(
                        add(_vk, 0xc0),
                        {:#x}
                    ) // SIGMA3_X \n
                    mstore(
                        add(_vk, 0xe0),
                        {:#x}
                    ) // SIGMA3_Y \n
                    mstore(
                        add(_vk, 0x100),
                        {:#x}
                    ) // SIGMA4_X \n
                    mstore(
                        add(_vk, 0x120),
                        {:#x}
                    ) // SIGMA4_Y \n
                    mstore(
                        add(_vk, 0x140),
                        {:#x}
                    ) // SIGMA5_X \n
                    mstore(
                        add(_vk, 0x160),
                        {:#x}
                    ) // SIGMA5_Y \n
                    mstore(
                        add(_vk, 0x180),
                        {:#x}
                    ) // SIGMA6_X \n
                    mstore(
                        add(_vk, 0x1a0),
                        {:#x}
                    ) // SIGMA6_Y \n
                    mstore(
                        add(_vk, 0x1c0),
                        {:#x}
                    ) // QLC1_X \n
                    mstore(
                        add(_vk, 0x1e0),
                        {:#x}
                    ) // QLC1_Y \n
                    mstore(
                        add(_vk, 0x200),
                        {:#x}
                    ) // QLC2_X \n
                    mstore(
                        add(_vk, 0x220),
                        {:#x}
                    ) // QLC2_Y \n
                    mstore(
                        add(_vk, 0x240),
                        {:#x}
                    ) // QLC3_X \n
                    mstore(
                        add(_vk, 0x260),
                        {:#x}
                    ) // QLC3_Y \n
                    mstore(
                        add(_vk, 0x280),
                        {:#x}
                    ) // QLC4_X \n
                    mstore(
                        add(_vk, 0x2a0),
                        {:#x}
                    ) // QLC4_Y \n
                    mstore(
                        add(_vk, 0x2c0),
                        {:#x}
                    ) // QMUL1_X \n
                    mstore(
                        add(_vk, 0x2e0),
                        {:#x}
                    ) // QMUL1_Y \n
                    mstore(
                        add(_vk, 0x300),
                        {:#x}
                    ) // QMUL2_X \n
                    mstore(
                        add(_vk, 0x320),
                        {:#x}
                    ) // QMUL2_Y \n
                    mstore(
                        add(_vk, 0x340),
                        {:#x}
                    ) // QHASH1_X \n
                    mstore(
                        add(_vk, 0x360),
                        {:#x}
                    ) // QHASH1_Y \n
                    mstore(
                        add(_vk, 0x380),
                        {:#x}
                    ) // QHASH2_X \n
                    mstore(
                        add(_vk, 0x3a0),
                        {:#x}
                    ) // QHASH2_Y \n
                    mstore(
                        add(_vk, 0x3c0),
                        {:#x}
                    ) // QHASH3_X \n
                    mstore(
                        add(_vk, 0x3e0),
                        {:#x}
                    ) // QHASH3_Y \n
                    mstore(
                        add(_vk, 0x400),
                        {:#x}
                    ) // QHASH4_X \n
                    mstore(
                        add(_vk, 0x420),
                        {:#x}
                    ) // QHASH4_Y \n
                    mstore(
                        add(_vk, 0x440),
                        {:#x}
                    ) // QOUT_X \n
                    mstore(
                        add(_vk, 0x460),
                        {:#x}
                    ) // QOUT_Y \n
                    mstore(
                        add(_vk, 0x480),
                        {:#x}
                    ) // QCONST_X \n
                    mstore(
                        add(_vk, 0x4a0),
                        {:#x}
                    ) // QCONST_Y \n
                    mstore(
                        add(_vk, 0x4c0),
                        {:#x}
                    ) // QECC_X \n
                    mstore(
                        add(_vk, 0x4e0),
                        {:#x}
                    ) // QECC_Y \n
                    mstore(
                        add(_vk, 0x500),
                        {:#x}
                    ) // QSWX1_X \n
                    mstore(
                        add(_vk, 0x520),
                        {:#x}
                    ) // QSWX1_Y \n
                    mstore(
                        add(_vk, 0x540),
                        {:#x}
                    ) // QSWX2_X \n
                    mstore(
                        add(_vk, 0x560),
                        {:#x}
                    ) // QSWX2_Y \n
                    mstore(
                        add(_vk, 0x580),
                        {:#x}
                    ) // QSWY1_X \n
                    mstore(
                        add(_vk, 0x5a0),
                        {:#x}
                    ) // QSWY1_Y \n
                    mstore(
                        add(_vk, 0x5c0),
                        {:#x}
                    ) // QSWY2_X \n
                    mstore(
                        add(_vk, 0x5e0),
                        {:#x}
                    ) // QSWY2_Y \n
                    mstore(
                        add(_vk, 0x600),
                        {:#x} 
                    ) // QLOOKUP_X \n
                    mstore(
                        add(_vk, 0x620),
                        {:#x}
                    ) // QLOOKUP_Y \n
                    mstore(add(_vk, 0x640), {:#x}) // K1 \n
                    mstore(add(_vk, 0x660), {:#x}) // K2 \n
                    mstore(
                        add(_vk, 0x680),
                        {:#x}
                    ) // K3 \n
                    mstore(
                        add(_vk, 0x6a0),
                        {:#x}
                    ) // K4 \n
                    mstore(
                        add(_vk, 0x6c0),
                        {:#x}
                    ) // K5 \n
                    mstore(
                        add(_vk, 0x6e0),
                        {:#x}
                    ) // K6 \n
                     mstore(
                        add(_vk, 0x840),
                        {:#x}
                    ) // PLRANGE_X \n
                    mstore(
                        add(_vk, 0x860),
                        {:#x}
                    ) // PLRANGE_Y \n
                    mstore(
                        add(_vk, 0x880),
                        {:#x}
                    ) // PLKEY_X \n
                    mstore(
                        add(_vk, 0x8a0),
                        {:#x}
                    ) // PLKEY_Y \n
                    mstore(
                        add(_vk, 0x8c0),
                        {:#x}
                    ) // PLTDS_X \n
                    mstore(
                        add(_vk, 0x8e0),
                        {:#x}
                    ) // PLTDS_Y \n
                     mstore(
                        add(_vk, 0x900),
                        {:#x}
                    ) // QDOMSEP_X \n
                     mstore(
                        add(_vk, 0x920),
                        {:#x}
                    ) // QDOMSEP_Y \n
                    mstore(
                        add(_vk, 0x700),
                        {:#x}
                    ) // OKG1_X \n
                    mstore(
                        add(_vk, 0x720),
                        {:#x}
                    ) // OKG1_Y \n
                    mstore(
                        add(_vk, 0x740),
                        {:#x}
                    ) // OKG2_X1 \n
                    mstore(
                        add(_vk, 0x760),
                        {:#x}
                    ) // OKG2_X2 \n
                    mstore(
                        add(_vk, 0x780),
                        {:#x}
                    ) // OKG2_Y1 \n
                    mstore(
                        add(_vk, 0x7a0),
                        {:#x} 
                    ) // OKG2_Y2 \n
                    mstore(
                        add(_vk, 0x7c0),
                        {:#x}
                    ) // OKG3_X1 \n
                    mstore(
                        add(_vk, 0x7e0),
                        {:#x}
                    ) // OKG3_X2 \n
                    mstore(
                        add(_vk, 0x800),
                        {:#x}
                    ) // OKG3_Y1 \n
                    mstore(
                        add(_vk, 0x820),
                        {:#x}
                    ) // OKG3_Y2 \n
                    
                    mstore(_second_loc, {:#x}) // N_INV_LOCATION \n
                    mstore(add(_second_loc, 0x20), {:#x}) // OMEGA_LOCATION \n
                    mstore(add(_second_loc, 0x40), {:#x}) // OMEGA_INV_LOCATION \n
                }}
            }}
        }}",
        vk_hash,
        vk_vec[0],
        vk_vec[1],
        vk_vec[2],
        vk_vec[3],
        vk_vec[4],
        vk_vec[5],
        vk_vec[6],
        vk_vec[7],
        vk_vec[8],
        vk_vec[9],
        vk_vec[10],
        vk_vec[11],
        vk_vec[12],
        vk_vec[13],
        vk_vec[14],
        vk_vec[15],
        vk_vec[16],
        vk_vec[17],
        vk_vec[18],
        vk_vec[19],
        vk_vec[20],
        vk_vec[21],
        vk_vec[22],
        vk_vec[23],
        vk_vec[24],
        vk_vec[25],
        vk_vec[26],
        vk_vec[27],
        vk_vec[28],
        vk_vec[29],
        vk_vec[30],
        vk_vec[31],
        vk_vec[32],
        vk_vec[33],
        vk_vec[34],
        vk_vec[35],
        vk_vec[36],
        vk_vec[37],
        vk_vec[38],
        vk_vec[39],
        vk_vec[40],
        vk_vec[41],
        vk_vec[42],
        vk_vec[43],
        vk_vec[44],
        vk_vec[45],
        vk_vec[46],
        vk_vec[47],
        vk_vec[48],
        vk_vec[49],
        vk_vec[50],
        vk_vec[51],
        vk_vec[52],
        vk_vec[53],
        vk_vec[54],
        vk_vec[55],
        vk_vec[56],
        vk_vec[57],
        vk_vec[58],
        vk_vec[59],
        vk_vec[60],
        vk_vec[61],
        vk_vec[62],
        vk_vec[63],
        vk_vec[64],
        vk_vec[65],
        vk_vec[66],
        vk_vec[67],
        vk_vec[68],
        vk_vec[69],
        vk_vec[70],
        vk_vec[71],
        vk_vec[72],
        vk_vec[73],
        domain_size_inv,
        omega,
        omega_inv
    ))
    .unwrap();
}

#[cfg(test)]
mod tests {
    use super::*;

<<<<<<< HEAD
    use alloy::primitives::Bytes;

=======
    use ethers::types::Bytes;
>>>>>>> bc5f2efb
    use jf_plonk::{
        errors::PlonkError,
        proof_system::{PlonkKzgSnark, UniversalSNARK},
        transcript::SolidityTranscript,
    };
    use jf_relation::{Arithmetization, Circuit, PlonkCircuit};

    use ark_bn254::{Bn254, Fr as Fr254};
    use ark_ff::One;

    use ark_std::vec::Vec;
    use configuration::settings::Settings;

    #[test]
    fn test_verifier_contract() {
        let settings: Settings = Settings::new().unwrap();
        let mut rng = jf_utils::test_rng();
        let circuit = gen_circuit_for_test(2, 2).unwrap();

        let srs_size = circuit.srs_size().unwrap();
        let srs = PlonkKzgSnark::<Bn254>::universal_setup_for_testing(srs_size, &mut rng).unwrap();
        let (pk, vk) = PlonkKzgSnark::<Bn254>::preprocess(&srs, &circuit).unwrap();
        create_vk_contract::<true>(&vk, &settings);

        let proof = PlonkKzgSnark::<Bn254>::prove::<_, _, SolidityTranscript>(
            &mut rng, &circuit, &pk, None,
        )
        .unwrap();
        let proof_vec = Vec::<Fq254>::from(proof)
            .into_iter()
            .flat_map(|x| {
                let mut bytes: Vec<u8> = x.into_bigint().to_bytes_le();
                bytes.resize(32, 0u8);
                bytes.reverse();
                bytes
            })
            .collect::<Vec<u8>>();

        let bytes = Bytes::from_iter(proof_vec);



        let join_path = Path::new(&settings.contracts.assets)
            .parent()
            .unwrap()
            .join("contracts/Nightfall.sol");
      

        let path_out: PathBuf;
        let cwd = std::env::current_dir().unwrap();
        let mut cwd = cwd.as_path();
        loop {
            let file_path = cwd.join(&join_path);
            if file_path.is_file() {
                path_out = file_path
                    .parent()
                    .unwrap()
                    .parent()
                    .unwrap()
                    .join("test_contracts/testproof.txt");
                break;
            }

            cwd = cwd.parent().ok_or("No parent in path").unwrap();
        }

        if let Some(parent) = path_out.parent() {
            std::fs::create_dir_all(parent)
                .unwrap_or_else(|e| panic!("Failed to create test_contracts folder: {}", e));
        }
    
        let mut file = File::create(&path_out).unwrap();
        file.write_fmt(format_args!("{:0x}", bytes)).unwrap();
        file.flush().unwrap();
        file.sync_all().unwrap();

        // We run `forge test` now to update all the contracts
        let output = std::process::Command::new("forge")
            .args(["test", "--force", "--match-test", "testRollupVerifier"])
            .output()
            .unwrap();
        //    std::fs::remove_file(path_out).unwrap();
<<<<<<< HEAD
        println!(" forge test output: {:?}", output);
println!(
            "Forge output: {}",
            String::from_utf8_lossy(&output.stdout)
        );
        println!(
            "Forge error: {}",
            String::from_utf8_lossy(&output.stderr)
        );
=======
   
>>>>>>> bc5f2efb
        match output.status.code() {
            Some(0) => (),
            Some(code) => panic!(
                "Forge failed with code {}, stdout is: {}, stderr is : {}",
                code,
                String::from_utf8_lossy(&output.stdout),
                String::from_utf8_lossy(&output.stderr)
            ),
            None => panic!("Forge failed with no exit code"),
        }
    }

    pub(crate) fn gen_circuit_for_test(
        m: usize,
        a0: usize,
    ) -> Result<PlonkCircuit<Fr254>, PlonkError> {
        let mut cs = PlonkCircuit::<Fr254>::new_ultra_plonk(5);
        // Create variables
        let mut a = vec![];
        for i in a0..(a0 + 4 * m) {
            a.push(cs.create_variable(Fr254::from(i as u64))?);
        }
        let b = [
            cs.create_public_variable(Fr254::from(m as u64 * 2))?,
            cs.create_public_variable(Fr254::from(a0 as u64 * 2 + m as u64 * 4 - 1))?,
        ];
        let c = cs.create_public_variable(
            (cs.witness(b[1])? + cs.witness(a[0])?) * (cs.witness(b[1])? - cs.witness(a[0])?),
        )?;

        // Create gates:
        // 1. a0 + ... + a_{4*m-1} = b0 * b1
        // 2. (b1 + a0) * (b1 - a0) = c
        // 3. b0 = 2 * m
        let mut acc = cs.zero();
        a.iter().for_each(|&elem| acc = cs.add(acc, elem).unwrap());
        let b_mul = cs.mul(b[0], b[1])?;
        cs.enforce_equal(acc, b_mul)?;
        let b1_plus_a0 = cs.add(b[1], a[0])?;
        let b1_minus_a0 = cs.sub(b[1], a[0])?;
        cs.mul_gate(b1_plus_a0, b1_minus_a0, c)?;
        cs.enforce_constant(b[0], Fr254::from(m as u64 * 2))?;

        // Create range gates
        // 1. range_table = {0, 1, ..., 31}
        // 2. a_i \in range_table for i = 0..m-1
        // 3. b0 \in range_table
        for &var in a.iter().take(m) {
            cs.add_range_check_variable(var)?;
        }
        cs.add_range_check_variable(b[0])?;

        // Create variable table lookup gates
        // 1. table = [(a0, a2), (a1, a3), (b0, a0)]
        let table_vars = [(a[0], a[2]), (a[1], a[3]), (b[0], a[0])];
        // 2. lookup_witness = [(1, a0+1, a0+3), (2, 2m, a0)]
        let key0 = cs.one();
        let key1 = cs.create_variable(Fr254::from(2u8))?;
        let two_m = cs.create_public_variable(Fr254::from(m as u64 * 2))?;
        let a1 = cs.add_constant(a[0], &Fr254::one())?;
        let a3 = cs.add_constant(a[0], &Fr254::from(3u8))?;
        let lookup_vars = [(key0, a1, a3), (key1, two_m, a[0])];
        cs.create_table_and_lookup_variables(&lookup_vars, &table_vars)?;

        // Finalize the circuit.
        cs.finalize_for_arithmetization()?;
        Ok(cs)
    }
}<|MERGE_RESOLUTION|>--- conflicted
+++ resolved
@@ -474,12 +474,8 @@
 mod tests {
     use super::*;
 
-<<<<<<< HEAD
     use alloy::primitives::Bytes;
 
-=======
-    use ethers::types::Bytes;
->>>>>>> bc5f2efb
     use jf_plonk::{
         errors::PlonkError,
         proof_system::{PlonkKzgSnark, UniversalSNARK},
@@ -562,19 +558,7 @@
             .output()
             .unwrap();
         //    std::fs::remove_file(path_out).unwrap();
-<<<<<<< HEAD
-        println!(" forge test output: {:?}", output);
-println!(
-            "Forge output: {}",
-            String::from_utf8_lossy(&output.stdout)
-        );
-        println!(
-            "Forge error: {}",
-            String::from_utf8_lossy(&output.stderr)
-        );
-=======
    
->>>>>>> bc5f2efb
         match output.status.code() {
             Some(0) => (),
             Some(code) => panic!(
