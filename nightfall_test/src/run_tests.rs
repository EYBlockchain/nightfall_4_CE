<<<<<<< HEAD
use ark_bn254::Fr as Fr254;
use ark_ff::BigInteger256;
use configuration::settings::{get_settings, Settings};
use futures::future::try_join_all;
use lib::{hex_conversion::HexConvertible, models::CertificateReq};
use log::{debug, info, warn};
use nightfall_client::{
    domain::entities::TokenData,
    driven::db::mongo::CommitmentEntry,
    drivers::rest::{client_nf_3::WithdrawResponse, models::DeEscrowDataReq},
};
use serde_json::Value;
use std::fs;
use test::{
    anvil_reorg, count_spent_commitments, get_erc20_balance, get_erc721_balance, get_fee_balance,
};

use lib::{
    blockchain_client::BlockchainClientConnection, initialisation::get_blockchain_client_connection,
};

=======
>>>>>>> ba118e0c
use crate::{
    test::{
        self, create_nf3_deposit_transaction, create_nf3_transfer_transaction,
        create_nf3_withdraw_transaction, de_escrow_request, forge_command, get_key,
        get_recipient_address, load_addresses, set_anvil_mining_interval,
        validate_certificate_with_server, verify_deposit_commitments_nf_token_id,
        wait_for_all_responses, wait_on_chain, TokenType,
    },
    test_settings::TestSettings,
};
use ark_bn254::Fr as Fr254;
use ark_std::{collections::HashMap, Zero};
use configuration::settings::{get_settings, Settings};
use ethers::{
    providers::Middleware,
    types::{TransactionReceipt, U256},
    utils::{format_units, parse_units},
};
use futures::future::try_join_all;
use lib::{
    blockchain_client::BlockchainClientConnection, hex_conversion::HexConvertible,
    initialisation::get_blockchain_client_connection, models::CertificateReq,
};
use log::{debug, info, warn};
use nightfall_client::drivers::rest::{client_nf_3::WithdrawResponse, models::DeEscrowDataReq};
use serde_json::Value;
use std::fs;
use test::{count_spent_commitments, get_erc20_balance, get_erc721_balance, get_fee_balance};
use url::Url;
use uuid::Uuid;

pub async fn run_tests(
    responses: std::sync::Arc<tokio::sync::Mutex<Vec<serde_json::Value>>>,
    mining_interval: u32,
) {
    let settings: Settings = Settings::new().unwrap();
    let test_settings: TestSettings = TestSettings::new().unwrap();
    info!("Running tests on nightall_client http:// interface");

    // override the mining interval that may have been set in Anvil. If Anvil was set to automine, also turn that off
    let http_client = reqwest::Client::new();
    let url = Url::parse("http://anvil:8545").unwrap();
    set_anvil_mining_interval(&http_client, &url, mining_interval)
        .await
        .expect("Failed to set Anvil mining interval");

    // generate the zkp keys (they will be held in-memory in the client)
    let url = Url::parse(&settings.nightfall_client.url)
        .unwrap()
        .join("v1/deriveKey")
        .unwrap();
    let key_request = test_settings.key_request;
    let _zkp_key = get_key(url, &key_request).await.unwrap();
    let url = Url::parse("http://client2:3000")
        .unwrap()
        .join("v1/deriveKey")
        .unwrap();
    let key_request2 = test_settings.key_request2;
    let zkp_key2 = get_key(url, &key_request2).await.unwrap();
    info!("* zkp keys created");

    forge_command(&["install"]);
    forge_command(&[
        "script",
        "MockDeployer",
        "--fork-url",
        &settings.ethereum_client_url,
        "--broadcast",
        "--force",
    ]);

    let _ = load_addresses(&settings).unwrap();
    info!("* contract addresses obtained");

    // Validate the certificate with the server before proceeding
    info!("Validating Client's certificate");
    let cert_url = Url::parse(&settings.nightfall_client.url)
        .unwrap()
        .join("/v1/certification")
        .unwrap();

    let client_1_cert =
        fs::read("../blockchain_assets/test_contracts/X509/_certificates/user/user-1.der")
            .expect("Failed to read user-1 certificate");
    let client_1_cert_private_key =
        fs::read("../blockchain_assets/test_contracts/X509/_certificates/user/user-1.priv_key")
            .expect("Failed to read user priv_key");

    let client_1_certificate_req = CertificateReq {
        certificate: client_1_cert,
        certificate_private_key: client_1_cert_private_key,
    };
    validate_certificate_with_server(&http_client, cert_url, client_1_certificate_req.clone())
        .await
        .expect("Client 1 Certificate validation failed");

    info!("Validating Client Two's certificate");
    let client_2_cert =
        fs::read("../blockchain_assets/test_contracts/X509/_certificates/user/user-2.der")
            .expect("Failed to read user-2 certificate");
    let client_2_cert_private_key =
        fs::read("../blockchain_assets/test_contracts/X509/_certificates/user/user-2.priv_key")
            .expect("Failed to read user priv_key");

    let client_2_certificate_req = CertificateReq {
        certificate: client_2_cert,
        certificate_private_key: client_2_cert_private_key,
    };
    let cert_2_url = Url::parse("http://client2:3000")
        .unwrap()
        .join("/v1/certification")
        .unwrap();
    validate_certificate_with_server(&http_client, cert_2_url, client_2_certificate_req)
        .await
        .expect("Client 2 Certificate validation failed");

    info!("Validating Proposer's certificate");
    //let http_client = reqwest::Client::new();
    let cert_url = Url::parse(&settings.nightfall_proposer.url)
        .unwrap()
        .join("/v1/certification")
        .unwrap();
    let proposer_cert =
        fs::read("../blockchain_assets/test_contracts/X509/_certificates/user/user-3.der")
            .expect("Failed to read proposer's certificate");
    let proposer_cert_private_key =
        fs::read("../blockchain_assets/test_contracts/X509/_certificates/user/user-3.priv_key")
            .expect("Failed to read proposer's certificate priv_key");
    let proposer_certificate_req = CertificateReq {
        certificate: proposer_cert,
        certificate_private_key: proposer_cert_private_key,
    };
    validate_certificate_with_server(&http_client, cert_url, proposer_certificate_req)
        .await
        .expect("Certificate validation failed");

    //see if the NF4_LARGE_BLOCK_TEST environment variable is set to 'true' and run the large block test only if it is
    let (
        client1_starting_balance,
        client2_starting_balance,
        client1_starting_fee_balance,
        nullified_count,
    ) = if std::env::var("NF4_LARGE_BLOCK_TEST").is_ok()
        && std::env::var("NF4_LARGE_BLOCK_TEST").unwrap() == "true"
    {
        warn!("Running large block test");
        const N_LARGE_BLOCK: usize = 64;
        const DEPOSIT_FEE: &str = "0x06";

        // work out how much we'll change the balance of the two clients by making the large block deposits
        let client2_starting_balance = N_LARGE_BLOCK as i64
            * i64::from_hex_string(&test_settings.erc20_transfer_large_block.value).unwrap();
        let client1_starting_balance = N_LARGE_BLOCK as i64
            * 2
            * i64::from_hex_string(&test_settings.erc20_deposit_large_block.value).unwrap()
            - client2_starting_balance;
        let client2_starting_fee_balance = N_LARGE_BLOCK as i64
            * i64::from_hex_string(&test_settings.erc20_transfer_large_block.fee).unwrap();
        let client1_starting_fee_balance =
            N_LARGE_BLOCK as i64 * 2 * i64::from_hex_string(DEPOSIT_FEE).unwrap()
                - client2_starting_fee_balance;

        // make up to 64 deposits so that we can test a large block (reuse deposit 2 data)
        // first we need to pause block assembly so that we can make all the deposits in the same block
        let pause_url = Url::parse(&settings.nightfall_proposer.url)
            .unwrap()
            .join("v1/pause")
            .unwrap();
        let res = http_client.get(pause_url).send().await.unwrap();
        assert!(res.status().is_success());
        // create deposit transactions first
        info!("Making 64 deposit transactions");
        let url = Url::parse(&settings.nightfall_client.url)
            .unwrap()
            .join("v1/deposit")
            .unwrap();
        let mut large_block_deposit_ids = vec![];
        for _ in 0..N_LARGE_BLOCK * 2 {
            let large_block_deposit_id = create_nf3_deposit_transaction(
                &http_client,
                url.clone(),
                TokenType::ERC20,
                test_settings.erc20_deposit_large_block.clone(),
                DEPOSIT_FEE.to_string(), //deposit_fee
            );
            // save the IDs of the deposits so that we can wait for them to be on-chain
            large_block_deposit_ids.push(large_block_deposit_id);
        }

        // throw all the transactions at the client as fast as we can
        let large_block_deposit_ids = try_join_all(large_block_deposit_ids).await.unwrap();
        let large_block_deposit_ids = large_block_deposit_ids
            .iter()
            .map(|(uuid, _)| *uuid)
            .collect::<Vec<_>>();

        // wait for all the responses to come back and convert the json responses to a vector of Fr254 commitments
        info!("Waiting for deposit responses");
        let large_block_deposits =
            wait_for_all_responses(&large_block_deposit_ids, responses.clone())
                .await
                .into_iter()
                .flat_map(|(_, l)| {
                    serde_json::from_str::<Vec<String>>(&l).expect("Failed to parse response")
                })
                .map(|l| Fr254::from_hex_string(&l).unwrap())
                .collect::<Vec<_>>();
        // note that the responses vector is now empty

        //now we can resume block assembly
        let resume_url = Url::parse(&settings.nightfall_proposer.url)
            .unwrap()
            .join("v1/resume")
            .unwrap();
        let res = http_client.get(resume_url).send().await.unwrap();
        assert!(res.status().is_success());
        info!("Waiting for deposits to be on-chain");
        wait_on_chain(&large_block_deposits, &get_settings().nightfall_client.url)
            .await
            .unwrap();

        info!("A large block full of ERC20 Deposits is now on-chain");

        // next, we'll do transfers
        // but first we need to pause block assembly so that we can make all the transfers in the same block
        let pause_url = Url::parse(&settings.nightfall_proposer.url)
            .unwrap()
            .join("v1/pause")
            .unwrap();
        let res = http_client.get(pause_url).send().await.unwrap();
        assert!(res.status().is_success());
        let url = Url::parse(&settings.nightfall_client.url)
            .unwrap()
            .join("v1/transfer")
            .unwrap();
        // then make n transfers
        info!("Making 64 transfer transactions");
        let mut large_block_transfer_ids = vec![];
        for _ in 0..N_LARGE_BLOCK {
            let large_block_transfer_id = create_nf3_transfer_transaction(
                zkp_key2,
                &http_client,
                url.clone(),
                TokenType::ERC20,
                test_settings.erc20_transfer_large_block.clone(),
            );
            large_block_transfer_ids.push(large_block_transfer_id);
        }

        // throw all the transactions at the client as fast as we can
        let large_block_transfer_ids = try_join_all(large_block_transfer_ids).await.unwrap();

        // wait for responses to the transfer requests
        info!("Waiting for transfer responses");
        let large_block_transfers =
            wait_for_all_responses(&large_block_transfer_ids, responses.clone())
                .await
                .into_iter()
                .map(|(_, l)| {
                    serde_json::from_str::<(Value, Option<TransactionReceipt>)>(&l)
                        .expect("Failed to parse response")
                })
                .map(|l| l.0)
                .collect::<Vec<_>>();

        // work out how many nullifiers we spent
        let nullifier_count: usize = large_block_transfers
            .iter()
            .flat_map(|l| l["nullifiers"].as_array().unwrap())
            .filter(|n| !((Fr254::from_hex_string(n.as_str().unwrap()).unwrap()).is_zero()))
            .count();

        //now we can resume block assembly
        let resume_url = Url::parse(&settings.nightfall_proposer.url)
            .unwrap()
            .join("v1/resume")
            .unwrap();
        let res = http_client.get(resume_url).send().await.unwrap();
        assert!(res.status().is_success());
        info!("Waiting for transfers to be on-chain");
        wait_on_chain(
            large_block_transfers
                .iter()
                .map(|l| Fr254::from_hex_string(l["commitments"][0].as_str().unwrap()).unwrap())
                .collect::<Vec<_>>()
                .as_slice(),
            "http://client2:3000",
        )
        .await
        .unwrap();
        info!("A large block full of ERC20 Transfers is now on-chain");
        (
            client1_starting_balance,
            client2_starting_balance,
            client1_starting_fee_balance,
            nullifier_count,
        )
    } else {
        (0, 0, 0, 0)
    };

    /***********************************************************************************************
     * Tests using the client_nf_3 API
     **********************************************************************************************/
    // Test values are carefully chosen so we can test the full range of token types and values, please don't change them. Instead, please add new tests if you need to test new values.
    // To make the tests more readable and easier to debug, we submit commitments to blockchain everytime when we make requests for a specific token.
    info!("Commencing tests using the client_nf_3 API");

    let pause_url = Url::parse(&settings.nightfall_proposer.url)
        .unwrap()
        .join("v1/pause")
        .unwrap();
    let res = http_client.get(pause_url).send().await.unwrap();
    assert!(res.status().is_success());
    // // create deposit requests
    let url = Url::parse(&settings.nightfall_client.url)
        .unwrap()
        .join("v1/deposit")
        .unwrap();

    // this vector stores all the deposit ids that we get back from out requests.
    let mut deposit_requests = vec![];

    deposit_requests.push(create_nf3_deposit_transaction(
        &http_client,
        url.clone(),
        TokenType::ERC20,
        test_settings.erc20_deposit_0.clone(),
        "0x00".to_string(), //deposit_fee
    ));
    debug!("transaction_erc20_deposit_0 has been created");

    deposit_requests.push(create_nf3_deposit_transaction(
        &http_client,
        url.clone(),
        TokenType::ERC20,
        test_settings.erc20_deposit_1,
        "0x27".to_string(), //deposit_fee
    ));
    debug!("transaction_erc20_deposit_1 has been created");

    deposit_requests.push(create_nf3_deposit_transaction(
        &http_client,
        url.clone(),
        TokenType::ERC20,
        test_settings.erc20_deposit_2.clone(),
        "0x06".to_string(), //deposit_fee
    ));
    debug!("transaction_erc20_deposit_2 has been created");

    deposit_requests.push(create_nf3_deposit_transaction(
        &http_client,
        url.clone(),
        TokenType::ERC20,
        test_settings.erc20_deposit_3,
        "0x00".to_string(), //deposit_fee
    ));
    debug!("transaction_erc20_deposit_3 has been created");

    // check that we have no 'balance' of the ERC721 token
    // get the balance of the ERC721 token we just deposited
    let balance = get_erc721_balance(
        &http_client,
        Url::parse(&settings.nightfall_client.url).unwrap(),
        test_settings.erc721_deposit.token_id.clone(),
    )
    .await;
    assert_eq!(None, balance);

    deposit_requests.push(create_nf3_deposit_transaction(
        &http_client,
        url.clone(),
        TokenType::ERC721,
        test_settings.erc721_deposit.clone(),
        "0x08".to_string(), //deposit_fee
    ));
    debug!("transaction_erc721_deposit has been created");

    deposit_requests.push(create_nf3_deposit_transaction(
        &http_client,
        url.clone(),
        TokenType::ERC3525,
        test_settings.erc3525_deposit_1,
        "0x0b".to_string(), //deposit_fee
    ));
    debug!("transaction_erc3525_deposit_1 has been created");

    deposit_requests.push(create_nf3_deposit_transaction(
        &http_client,
        url.clone(),
        TokenType::ERC3525,
        test_settings.erc3525_deposit_2,
        "0x0e".to_string(), //deposit_fee
    ));
    debug!("transaction_erc3525_deposit_2 has been created");

    deposit_requests.push(create_nf3_deposit_transaction(
        &http_client,
        url.clone(),
        TokenType::ERC1155,
        test_settings.erc1155_deposit_1,
        "0x11".to_string(), //deposit_fee
    ));
    debug!("transaction_erc1155_deposit_1 has been created");

    deposit_requests.push(create_nf3_deposit_transaction(
        &http_client,
        url.clone(),
        TokenType::ERC1155,
        test_settings.erc1155_deposit_2,
        "0x14".to_string(), //deposit_fee
    ));
    debug!("transaction_erc1155_deposit_2 has been created");

    deposit_requests.push(create_nf3_deposit_transaction(
        &http_client,
        url.clone(),
        TokenType::ERC1155,
        test_settings.erc1155_deposit_3_nft,
        "0x16".to_string(), //deposit_fee
    ));
    debug!("transaction_erc1155_deposit_3 has been created");

    // throw all the transactions at the client as fast as we can
    let mut transaction_data = try_join_all(deposit_requests).await.unwrap();
    // sort by Uuid
    transaction_data.sort_by_key(|(uuid, _)| *uuid);

    //  Extract UUIDs and store expected token info for verification
    let transaction_ids: Vec<Uuid> = transaction_data.iter().map(|(uuid, _)| *uuid).collect();
    // Build a lookup for later token validation

    let mut expected_token_data: HashMap<Uuid, Vec<(String, String)>> = HashMap::new();
    for (uuid, deposit_infos) in transaction_data.iter() {
        for info in deposit_infos {
            expected_token_data
                .entry(*uuid)
                .or_default()
                .push((info.erc_address.clone(), info.token_id.clone()));
        }
    }

    // Wait for webhook responses
    let responses_by_uuid = wait_for_all_responses(&transaction_ids, responses.clone()).await;
    // Sanity check: ensure matching UUID order
    for (i, response) in responses_by_uuid.clone().iter().enumerate() {
        assert_eq!(
            response.0, transaction_data[i].0,
            "{}th Deposit response Uuid does not match deposit data Uuid",
            i
        );
    }
    // Extract commitment hashes
    let commitment_hashes = responses_by_uuid
        .clone()
        .into_iter()
        .flat_map(|(_, l)| {
            serde_json::from_str::<Vec<String>>(&l).expect("Failed to parse response")
        })
        .map(|l| Fr254::from_hex_string(&l).unwrap())
        .collect::<Vec<_>>();
    // Wait for commitments to appear
    let resume_url = Url::parse(&settings.nightfall_proposer.url)
        .unwrap()
        .join("v1/resume")
        .unwrap();
    let res = http_client.get(resume_url).send().await.unwrap();
    assert!(res.status().is_success());

    // for each deposit request, we have value commitment and fee commitment (if fee is non-zero)
    // wait for the commitments to appear on-chain - we can't transfer until they are there
    wait_on_chain(&commitment_hashes, &get_settings().nightfall_client.url)
        .await
        .unwrap();
    info!("Deposit commitments for client 1 are now on-chain");

    // get the balance of the ERC721 token we just deposited
    let balance = get_erc721_balance(
        &http_client,
        Url::parse(&settings.nightfall_client.url).unwrap(),
        test_settings.erc721_deposit.token_id,
    )
    .await;
    assert!(balance.is_some_and(|balance| balance.is_zero()));

    // get the fee balance
    let fee_balance = get_fee_balance(
        &http_client,
        Url::parse(&settings.nightfall_client.url).unwrap(),
    )
    .await;
    info!(
        "Fee Commitment Balance  held as layer 2 commitments by client1: {}",
        fee_balance
    );
    assert_eq!(fee_balance, 137 + client1_starting_fee_balance);
    // call verify_deposit_commitments_nf_token_id
    info!("Verifying deposit commitments");

    // check that we can find one of our commitments
    // Query the commitment endpoint to return the CommitmEntry of commitment_hashes[0]
    info!("Querying commitment endpoint");
    // Cache for token info lookup
    let uuid_to_commitments: HashMap<Uuid, Vec<Fr254>> = responses_by_uuid
        .clone()
        .iter()
        .map(|(uuid, l)| {
            let commitments: Vec<Fr254> = serde_json::from_str::<Vec<String>>(l)
                .expect("Failed to parse commitment response")
                .into_iter()
                .map(|s| Fr254::from_hex_string(&s).unwrap())
                .collect();
            (*uuid, commitments)
        })
        .collect();
    verify_deposit_commitments_nf_token_id(
        &http_client,
        &uuid_to_commitments,
        &expected_token_data,
        &settings,
    )
    .await;

    info!("Making client2 fee commitments so that it can withdraw");
    // give client 2 some deposit fee commitments so that it can transact
    // we need up to seven commitments because we'll want to do up to seven withdraws in
    // the same block (we don't control when a block is computed), so we can't use a single commitment
    // even if it has enough value because the change won't be available until the next block.
    let pause_url = Url::parse(&settings.nightfall_proposer.url)
        .unwrap()
        .join("v1/pause")
        .unwrap();
    let res = http_client.get(pause_url).send().await.unwrap();
    assert!(res.status().is_success());

    let url2 = Url::parse("http://client2:3000")
        .unwrap()
        .join("v1/deposit")
        .unwrap();

    let mut transaction_ids = vec![];

    for _ in 0..7 {
        transaction_ids.push(create_nf3_deposit_transaction(
            &http_client,
            url2.clone(),
            TokenType::ERC20,
            test_settings.erc20_deposit_4.clone(),
            "0x20".to_string(), //deposit_fee
        ));
        debug!("transaction_erc20_deposit_4 has been created");
    }

    // throw all the transactions at the client as fast as we can
    let transaction_ids = try_join_all(transaction_ids).await.unwrap();
    let transaction_ids = transaction_ids
        .iter()
        .map(|(uuid, _)| *uuid)
        .collect::<Vec<_>>();

    // wait for the responses to the deposit requests to come back to the webhook server
    let commitment_hashes = wait_for_all_responses(&transaction_ids, responses.clone())
        .await
        .into_iter()
        .flat_map(|(_, l)| {
            serde_json::from_str::<Vec<String>>(&l).expect("Failed to parse response")
        })
        .map(|l| Fr254::from_hex_string(&l).unwrap())
        .collect::<Vec<_>>();

    let resume_url = Url::parse(&settings.nightfall_proposer.url)
        .unwrap()
        .join("v1/resume")
        .unwrap();
    let res = http_client.get(resume_url).send().await.unwrap();
    assert!(res.status().is_success());

    // wait for the client2 fee commitments to appear on-chain
    wait_on_chain(&commitment_hashes, "http://client2:3000")
        .await
        .unwrap();
    info!("Client2 ERC20 fee commitments are now on-chain");

    // get the balance of the ERC20 tokens we just deposited
    let balance = get_erc20_balance(
        &http_client,
        Url::parse(&settings.nightfall_client.url).unwrap(),
    )
    .await;
    info!(
        "Balance of ERC20 tokens held as layer 2 commitments by client 1: {}",
        balance
    );
    assert_eq!(balance, 14 + client1_starting_balance);

    let balance = get_erc20_balance(&http_client, Url::parse("http://client2:3000").unwrap()).await;
    info!(
        "Balance of ERC20 tokens held as layer 2 commitments by client 2: {}",
        balance
    );
    assert_eq!(balance, 7 + client2_starting_balance);

    info!("Sending transfer transactions");
    let pause_url = Url::parse(&settings.nightfall_proposer.url)
        .unwrap()
        .join("v1/pause")
        .unwrap();
    let res = http_client.get(pause_url).send().await.unwrap();
    assert!(res.status().is_success());

    // create transfer requests
    let mut transaction_ids = vec![];

    let url = Url::parse(&settings.nightfall_client.url)
        .unwrap()
        .join("v1/transfer")
        .unwrap();

    transaction_ids.push(create_nf3_transfer_transaction(
        zkp_key2,
        &http_client,
        url.clone(),
        TokenType::ERC20,
        test_settings.erc20_transfer_0,
    ));

    transaction_ids.push(create_nf3_transfer_transaction(
        zkp_key2,
        &http_client,
        url.clone(),
        TokenType::ERC20,
        test_settings.erc20_transfer_1,
    ));

    debug!("transaction_erc20_transfer_1 has been created");
    transaction_ids.push(create_nf3_transfer_transaction(
        zkp_key2,
        &http_client,
        url.clone(),
        TokenType::ERC20,
        test_settings.erc20_transfer_2,
    ));

    // throw all the transactions at the client as fast as we can
    let transaction_ids = try_join_all(transaction_ids).await.unwrap();

    // wait for the responses to the transfer requests to come back to the webhook server
    let transactions = wait_for_all_responses(&transaction_ids, responses.clone())
        .await
        .into_iter()
        .map(|(_, l)| {
            serde_json::from_str::<(Value, Option<TransactionReceipt>)>(&l)
                .expect("Failed to parse response")
        })
        .map(|l| l.0)
        .collect::<Vec<_>>();

    info!("Starting chain reorg, {} blocks reorged", 200);

    anvil_reorg(
        &http_client,
        &Url::parse("http://anvil:8545").unwrap(),
        200,
        true,
        5,
    )
    .await
    .unwrap();

    info!("====== Chain reorg completed =========");

    // compute the commmitments for the transactions
    let commitment_hashes = transactions
        .iter()
        .map(|l| Fr254::from_hex_string(l["commitments"][0].as_str().unwrap()).unwrap())
        .collect::<Vec<_>>();

    debug!("transaction_erc20_transfer_2 has been created");
    let resume_url = Url::parse(&settings.nightfall_proposer.url)
        .unwrap()
        .join("v1/resume")
        .unwrap();
    let res = http_client.get(resume_url).send().await.unwrap();
    assert!(res.status().is_success());

    wait_on_chain(&commitment_hashes, "http://client2:3000")
        .await
        .unwrap();
    info!("ERC20 Transfer commitments are now on-chain");

    // check that we have nullified the correct number of commitments
    let nullifier_count = transactions
        .iter()
        .flat_map(|l| l["nullifiers"].as_array().unwrap())
        .map(|n| Fr254::from_hex_string(n.as_str().unwrap()).unwrap())
        .filter(|&n| !n.is_zero())
        .count()
        + nullified_count;

    info!("Expected spent commitment count: {}", nullifier_count);
    let spent_commitments = count_spent_commitments(&http_client, url.clone())
        .await
        .unwrap();
    assert_eq!(spent_commitments, nullifier_count);

    // create transfer requests for the other token types
    let mut transaction_ids = vec![];

    transaction_ids.push(create_nf3_transfer_transaction(
        zkp_key2,
        &http_client,
        url.clone(),
        TokenType::ERC721,
        test_settings.erc721_transfer,
    ));
    debug!("transaction_erc721_transfer has been created");

    transaction_ids.push(create_nf3_transfer_transaction(
        zkp_key2,
        &http_client,
        url.clone(),
        TokenType::ERC3525,
        test_settings.erc3525_transfer_1,
    ));
    debug!("transaction_erc3525_transfer_1 has been created");

    transaction_ids.push(create_nf3_transfer_transaction(
        zkp_key2,
        &http_client,
        url.clone(),
        TokenType::ERC3525,
        test_settings.erc3525_transfer_2,
    ));
    debug!("transaction_erc3525_transfer_2 has been created");

    transaction_ids.push(create_nf3_transfer_transaction(
        zkp_key2,
        &http_client,
        url.clone(),
        TokenType::ERC1155,
        test_settings.erc1155_transfer_1,
    ));
    debug!("transaction_erc1155_transfer_1 has been created");

    transaction_ids.push(create_nf3_transfer_transaction(
        zkp_key2,
        &http_client,
        url.clone(),
        TokenType::ERC1155,
        test_settings.erc1155_transfer_2_nft,
    ));
    debug!("transaction_erc1155_transfer_2 has been created");

    // throw all the transactions at the client as fast as we can
    let transaction_ids = try_join_all(transaction_ids).await.unwrap();

    // wait for the responses to the transfer requests to come back to the webhook server
    let transactions = wait_for_all_responses(&transaction_ids, responses.clone())
        .await
        .into_iter()
        .map(|(_, l)| {
            serde_json::from_str::<(Value, Option<TransactionReceipt>)>(&l)
                .expect("Failed to parse response")
        })
        .map(|l| l.0)
        .collect::<Vec<_>>();

    // compute the commmitments for the transactions
    let commitment_hashes = transactions
        .iter()
        .map(|l| Fr254::from_hex_string(l["commitments"][0].as_str().unwrap()).unwrap())
        .collect::<Vec<_>>();

    wait_on_chain(&commitment_hashes, "http://client2:3000")
        .await
        .unwrap();
    info!("Transfer commitments are now on-chain");

    // check that the new balances are as expected
    let balance = get_erc20_balance(
        &http_client,
        Url::parse(&settings.nightfall_client.url).unwrap(),
    )
    .await;
    info!(
        "Balance of ERC20 tokens held as layer 2 commitments by client 1: {}",
        balance
    );

    assert_eq!(balance, 1 + client1_starting_balance);

    let balance = get_erc20_balance(&http_client, Url::parse("http://client2:3000").unwrap()).await;
    info!(
        "Balance of ERC20 tokens held as layer 2 commitments by client2: {}",
        balance
    );
    assert_eq!(balance, 20 + client2_starting_balance);

    // create withdraw requests
    let mut withdraw_data = vec![];

    info!("Sending withdraw transactions");
    let url = Url::parse("http://client2:3000")
        .unwrap()
        .join("v1/withdraw")
        .unwrap();
    // compute the recipient address from the signing key (we will reuse the deployer key here to withdraw it to ourselves)
    let recipient_address = get_recipient_address(&settings).unwrap();

    withdraw_data.push(create_nf3_withdraw_transaction(
        &http_client,
        url.clone(),
        TokenType::ERC20,
        test_settings.erc20_withdraw_0,
        recipient_address.clone(),
    ));
    debug!("transaction_erc20_withdraw_0 has been created");

    withdraw_data.push(create_nf3_withdraw_transaction(
        &http_client,
        url.clone(),
        TokenType::ERC20,
        test_settings.erc20_withdraw_1,
        recipient_address.clone(),
    ));
    debug!("transaction_erc20_withdraw_1 has been created");

    withdraw_data.push(create_nf3_withdraw_transaction(
        &http_client,
        url.clone(),
        TokenType::ERC20,
        test_settings.erc20_withdraw_2,
        recipient_address.clone(),
    ));
    debug!("transaction_erc20_withdraw_2 has been created");

    // throw all the transactions at the client as fast as we can
    let mut withdraw_data = try_join_all(withdraw_data).await.unwrap();
    // sort by Uuid
    withdraw_data.sort_by_key(|(uuid, _)| *uuid);

    // create a vector of withdraw ids to wait for responses
    let withdraw_ids = withdraw_data
        .iter()
        .map(|(uuid, _)| *uuid)
        .collect::<Vec<_>>();

    // wait for the responses to the withdraw requests to come back to the webhook server
    let withdraw_responses = wait_for_all_responses(&withdraw_ids, responses.clone()).await;

    // convert the withdraw_responses into a vector of (Uuid, WithdrawResponse)
    let withdraw_responses = withdraw_responses
        .into_iter()
        .map(|(u, l)| {
            (
                u,
                serde_json::from_str::<WithdrawResponse>(&l).expect("Failed to parse response"),
            )
        })
        .collect::<Vec<_>>();

    // we should have the same set of Uuids in the withdraw_responses as in the withdraw_data and they should be in the same order
    for (i, response) in withdraw_responses.iter().enumerate() {
        assert_eq!(
            response.0, withdraw_data[i].0,
            "{}th Withdraw response Uuid does not match withdraw data Uuid",
            i
        );
    }

    //replace the empty withdraw_fund_salts in the withdraw_data with the salts from the withdraw_responses
    for (i, response) in withdraw_responses.iter().enumerate() {
        withdraw_data[i].1.withdraw_fund_salt = response.1.withdraw_fund_salt.clone();
    }

    // convert the withdraw_data into DeEscrowDataReq
    let de_escrow_data_requests = withdraw_data
        .into_iter()
        .map(|(_, l)| DeEscrowDataReq {
            token_id: l.token_id,
            erc_address: l.erc_address,
            recipient_address: l.recipient_address,
            value: l.value,
            token_type: l.token_type,
            withdraw_fund_salt: l.withdraw_fund_salt,
        })
        .collect::<Vec<_>>();

    // Wait until all ERC20 funds are available to withdraw
    info!("Waiting for ERC20 funds to be available for withdrawal");
    for request in &de_escrow_data_requests {
        while !de_escrow_request(request, "http://client2:3000")
            .await
            .unwrap()
        {
            info!("Not yet able to withdraw funds {:?}", request);
            tokio::time::sleep(tokio::time::Duration::from_secs(5)).await;
        }
    }
    info!("Successfully withdrew ERC20 tokens");

    //check the balance of the ERC20 tokens after the withdraws
    let balance = get_erc20_balance(&http_client, Url::parse("http://client2:3000").unwrap()).await;
    info!(
        "Balance of ERC20 tokens held as layer 2 commitments by client2: {}",
        balance
    );
    assert_eq!(balance, 17 + client2_starting_balance);

    // withdraw the other token types
    let mut withdraw_data = vec![];

    withdraw_data.push(create_nf3_withdraw_transaction(
        &http_client,
        url.clone(),
        TokenType::ERC721,
        test_settings.erc721_withdraw,
        recipient_address.clone(),
    ));
    debug!("transaction_erc721_withdraw has been created");

    withdraw_data.push(create_nf3_withdraw_transaction(
        &http_client,
        url.clone(),
        TokenType::ERC3525,
        test_settings.erc3525_withdraw,
        recipient_address.clone(),
    ));
    debug!("transaction_erc3525_withdraw has been created");

    withdraw_data.push(create_nf3_withdraw_transaction(
        &http_client,
        url.clone(),
        TokenType::ERC1155,
        test_settings.erc1155_withdraw_1,
        recipient_address.clone(),
    ));
    debug!("transaction_erc1155_withdraw_1 has been created");

    withdraw_data.push(create_nf3_withdraw_transaction(
        &http_client,
        url.clone(),
        TokenType::ERC1155,
        test_settings.erc1155_withdraw_2_nft,
        recipient_address.clone(),
    ));
    debug!("transaction_erc1155_withdraw_2 has been created");

    // throw all the transactions at the client as fast as we can
    let mut withdraw_data = try_join_all(withdraw_data).await.unwrap();
    // sort by Uuid
    withdraw_data.sort_by_key(|(uuid, _)| *uuid);

    // create a vector of withdraw ids to wait for responses
    let withdraw_ids = withdraw_data
        .iter()
        .map(|(uuid, _)| *uuid)
        .collect::<Vec<_>>();

    // wait for the responses to the withdraw requests to come back to the webhook server
    let withdraw_responses = wait_for_all_responses(&withdraw_ids, responses.clone()).await;

    // convert the withdraw_responses into a vector of (Uuid, WithdrawResponse)
    let withdraw_responses = withdraw_responses
        .into_iter()
        .map(|(u, l)| {
            (
                u,
                serde_json::from_str::<WithdrawResponse>(&l).expect("Failed to parse response"),
            )
        })
        .collect::<Vec<_>>();

    // we should have the same set of Uuids in the withdraw_responses as in the withdraw_data and they should be in the same order
    for (i, response) in withdraw_responses.iter().enumerate() {
        assert_eq!(
            response.0, withdraw_data[i].0,
            "{}th Withdraw response Uuid does not match withdraw data Uuid",
            i
        );
    }

    //replace the empty withdraw_fund_salts in the withdraw_data with the salts from the withdraw_responses
    for (i, response) in withdraw_responses.iter().enumerate() {
        withdraw_data[i].1.withdraw_fund_salt = response.1.withdraw_fund_salt.clone();
    }

    // convert the withdraw_data into DeEscrowDataReq
    let de_escrow_data_requests = withdraw_data
        .into_iter()
        .map(|(_, l)| DeEscrowDataReq {
            token_id: l.token_id,
            erc_address: l.erc_address,
            recipient_address: l.recipient_address,
            value: l.value,
            token_type: l.token_type,
            withdraw_fund_salt: l.withdraw_fund_salt,
        })
        .collect::<Vec<_>>();

    // Wait until all ERC721, ERC3525 and ERC1155 funds are available to withdraw
    info!("Waiting for ERC721, ERC3525 and ERC1155 funds to be available for withdrawal");
    for request in &de_escrow_data_requests {
        while !de_escrow_request(request, "http://client2:3000")
            .await
            .unwrap()
        {
            info!("Not yet able to withdraw funds {:?}", request);
            tokio::time::sleep(tokio::time::Duration::from_secs(5)).await;
        }
    }
    info!("Successfully withdrew other tokens");

    // get the final balance of all the addresses used. As these are all addresses funded by Anvil,
    // we can simple print those balances
    let client = get_blockchain_client_connection()
        .await
        .read()
        .await
        .get_client();
    let accounts = client.get_accounts().await.unwrap();
    let initial_balance = U256::from(parse_units("10000.0", "ether").unwrap());
    let final_balances = try_join_all(
        accounts
            .iter()
            .map(|a| client.get_balance(*a, None))
            .collect::<Vec<_>>(),
    )
    .await
    .unwrap()
    .iter()
    .map(|b| initial_balance - b)
    .collect::<Vec<_>>();
    let final_balances_str = final_balances
        .iter()
        .map(|b| format_units(*b, "ether").unwrap())
        .collect::<Vec<_>>();
    let total = final_balances.iter().fold(U256::zero(), |acc, b| acc + b);
    info!("Eth spent was {:#?}", final_balances_str);
    info!(
        "Total spent was {:#?}",
        format_units(total, "ether").unwrap()
    );
}<|MERGE_RESOLUTION|>--- conflicted
+++ resolved
@@ -1,4 +1,3 @@
-<<<<<<< HEAD
 use ark_bn254::Fr as Fr254;
 use ark_ff::BigInteger256;
 use configuration::settings::{get_settings, Settings};
@@ -20,8 +19,6 @@
     blockchain_client::BlockchainClientConnection, initialisation::get_blockchain_client_connection,
 };
 
-=======
->>>>>>> ba118e0c
 use crate::{
     test::{
         self, create_nf3_deposit_transaction, create_nf3_transfer_transaction,
