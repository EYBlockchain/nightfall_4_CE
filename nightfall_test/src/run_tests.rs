<<<<<<< HEAD
=======
use ark_bn254::Fr as Fr254;
use ark_ff::BigInteger256;
use configuration::settings::{get_settings, Settings};
use futures::future::try_join_all;
use lib::{hex_conversion::HexConvertible, models::CertificateReq};
use log::{debug, info, warn};
use nightfall_client::{
    domain::entities::TokenData,
    driven::db::mongo::CommitmentEntry,
    drivers::rest::{client_nf_3::WithdrawResponse, models::DeEscrowDataReq},
};
use serde_json::Value;
use std::fs;
use test::{count_spent_commitments, get_erc20_balance, get_erc721_balance, get_fee_balance};

use lib::{
    blockchain_client::BlockchainClientConnection, initialisation::get_blockchain_client_connection,
};

>>>>>>> 0ae454f9
use crate::{
    test::{
        self, create_nf3_deposit_transaction, create_nf3_transfer_transaction,
        create_nf3_withdraw_transaction, de_escrow_request, forge_command, get_key,
        get_recipient_address, load_addresses, set_anvil_mining_interval,
        validate_certificate_with_server, wait_for_all_responses, wait_on_chain, TokenType,
    },
    test_settings::TestSettings,
};
use ark_bn254::Fr as Fr254;
use ark_std::Zero;
use configuration::settings::{get_settings, Settings};
use ethers::{
    providers::Middleware,
    types::{TransactionReceipt, U256},
    utils::{format_units, parse_units},
};
use futures::future::try_join_all;
use lib::{
    blockchain_client::BlockchainClientConnection,
    initialisation::get_blockchain_client_connection, models::CertificateReq,
    hex_conversion::HexConvertible,
};
use log::{debug, info, warn};
use nightfall_client::{
    driven::db::mongo::CommitmentEntry,
    drivers::rest::{client_nf_3::WithdrawResponse, models::DeEscrowDataReq},
};
use serde_json::Value;
use std::fs;
use test::{count_spent_commitments, get_erc20_balance, get_erc721_balance, get_fee_balance};
use url::Url;

pub async fn run_tests(
    responses: std::sync::Arc<tokio::sync::Mutex<Vec<serde_json::Value>>>,
    mining_interval: u32,
) {
    let settings: Settings = Settings::new().unwrap();
    let test_settings: TestSettings = TestSettings::new().unwrap();
    info!("Running tests on nightall_client http:// interface");

    // override the mining interval that may have been set in Anvil. If Anvil was set to automine, also turn that off
    let http_client = reqwest::Client::new();
    let url = Url::parse("http://anvil:8545").unwrap();
    set_anvil_mining_interval(&http_client, &url, mining_interval)
        .await
        .expect("Failed to set Anvil mining interval");

    // generate the zkp keys (they will be held in-memory in the client)
    let url = Url::parse(&settings.nightfall_client.url)
        .unwrap()
        .join("v1/deriveKey")
        .unwrap();
    let key_request = test_settings.key_request;
    let _zkp_key = get_key(url, &key_request).await.unwrap();
    let url = Url::parse("http://client2:3000")
        .unwrap()
        .join("v1/deriveKey")
        .unwrap();
    let key_request2 = test_settings.key_request2;
    let zkp_key2 = get_key(url, &key_request2).await.unwrap();
    info!("* zkp keys created");

    forge_command(&["install"]);
    forge_command(&[
        "script",
        "MockDeployer",
        "--fork-url",
        &settings.ethereum_client_url,
        "--broadcast",
        "--force",
    ]);

    let _ = load_addresses(&settings).unwrap();
    info!("* contract addresses obtained");

    // Validate the certificate with the server before proceeding
    info!("Validating Client's certificate");
    let cert_url = Url::parse(&settings.nightfall_client.url)
        .unwrap()
        .join("/v1/certification")
        .unwrap();

    let client_1_cert =
        fs::read("../blockchain_assets/test_contracts/X509/_certificates/user/user-1.der")
            .expect("Failed to read user-1 certificate");
    let client_1_cert_private_key =
        fs::read("../blockchain_assets/test_contracts/X509/_certificates/user/user-1.priv_key")
            .expect("Failed to read user priv_key");

    let client_1_certificate_req = CertificateReq {
        certificate: client_1_cert,
        certificate_private_key: client_1_cert_private_key,
    };
    validate_certificate_with_server(&http_client, cert_url, client_1_certificate_req.clone())
        .await
        .expect("Client 1 Certificate validation failed");

    info!("Validating Client Two's certificate");
    let client_2_cert =
        fs::read("../blockchain_assets/test_contracts/X509/_certificates/user/user-2.der")
            .expect("Failed to read user-2 certificate");
    let client_2_cert_private_key =
        fs::read("../blockchain_assets/test_contracts/X509/_certificates/user/user-2.priv_key")
            .expect("Failed to read user priv_key");

    let client_2_certificate_req = CertificateReq {
        certificate: client_2_cert,
        certificate_private_key: client_2_cert_private_key,
    };
    let cert_2_url = Url::parse("http://client2:3000")
        .unwrap()
        .join("/v1/certification")
        .unwrap();
    validate_certificate_with_server(&http_client, cert_2_url, client_2_certificate_req)
        .await
        .expect("Client 2 Certificate validation failed");

    info!("Validating Proposer's certificate");
    //let http_client = reqwest::Client::new();
    let cert_url = Url::parse(&settings.nightfall_proposer.url)
        .unwrap()
        .join("/v1/certification")
        .unwrap();
    let proposer_cert =
        fs::read("../blockchain_assets/test_contracts/X509/_certificates/user/user-3.der")
            .expect("Failed to read proposer's certificate");
    let proposer_cert_private_key =
        fs::read("../blockchain_assets/test_contracts/X509/_certificates/user/user-3.priv_key")
            .expect("Failed to read proposer's certificate priv_key");
    let proposer_certificate_req = CertificateReq {
        certificate: proposer_cert,
        certificate_private_key: proposer_cert_private_key,
    };
    validate_certificate_with_server(&http_client, cert_url, proposer_certificate_req)
        .await
        .expect("Certificate validation failed");

    //see if the NF4_LARGE_BLOCK_TEST environment variable is set to 'true' and run the large block test only if it is
    let (
        client1_starting_balance,
        client2_starting_balance,
        client1_starting_fee_balance,
        nullified_count,
    ) = if std::env::var("NF4_LARGE_BLOCK_TEST").is_ok()
        && std::env::var("NF4_LARGE_BLOCK_TEST").unwrap() == "true"
    {
        warn!("Running large block test");
        const N_LARGE_BLOCK: usize = 64;
        const DEPOSIT_FEE: &str = "0x06";

        // work out how much we'll change the balance of the two clients by making the large block deposits
        let client2_starting_balance = N_LARGE_BLOCK as i64
            * i64::from_hex_string(&test_settings.erc20_transfer_large_block.value).unwrap();
        let client1_starting_balance = N_LARGE_BLOCK as i64
            * 2
            * i64::from_hex_string(&test_settings.erc20_deposit_large_block.value).unwrap()
            - client2_starting_balance;
        let client2_starting_fee_balance = N_LARGE_BLOCK as i64
            * i64::from_hex_string(&test_settings.erc20_transfer_large_block.fee).unwrap();
        let client1_starting_fee_balance =
            N_LARGE_BLOCK as i64 * 2 * i64::from_hex_string(DEPOSIT_FEE).unwrap()
                - client2_starting_fee_balance;

        // make up to 64 deposits so that we can test a large block (reuse deposit 2 data)
        // first we need to pause block assembly so that we can make all the deposits in the same block
        let pause_url = Url::parse(&settings.nightfall_proposer.url)
            .unwrap()
            .join("v1/pause")
            .unwrap();
        let res = http_client.get(pause_url).send().await.unwrap();
        assert!(res.status().is_success());
        // create deposit transactions first
        info!("Making 64 deposit transactions");
        let url = Url::parse(&settings.nightfall_client.url)
            .unwrap()
            .join("v1/deposit")
            .unwrap();
        let mut large_block_deposit_ids = vec![];
        for _ in 0..N_LARGE_BLOCK * 2 {
            let large_block_deposit_id = create_nf3_deposit_transaction(
                &http_client,
                url.clone(),
                TokenType::ERC20,
                test_settings.erc20_deposit_large_block.clone(),
                DEPOSIT_FEE.to_string(), //deposit_fee
            );
            // save the IDs of the deposits so that we can wait for them to be on-chain
            large_block_deposit_ids.push(large_block_deposit_id);
        }

        // throw all the transactions at the client as fast as we can
        let large_block_deposit_ids = try_join_all(large_block_deposit_ids).await.unwrap();

        // wait for all the responses to come back and convert the json responses to a vector of Fr254 commitments
        info!("Waiting for deposit responses");
        let large_block_deposits =
            wait_for_all_responses(&large_block_deposit_ids, responses.clone())
                .await
                .into_iter()
                .flat_map(|(_, l)| {
                    serde_json::from_str::<Vec<String>>(&l).expect("Failed to parse response")
                })
                .map(|l| Fr254::from_hex_string(&l).unwrap())
                .collect::<Vec<_>>();
        // note that the responses vector is now empty

        //now we can resume block assembly
        let resume_url = Url::parse(&settings.nightfall_proposer.url)
            .unwrap()
            .join("v1/resume")
            .unwrap();
        let res = http_client.get(resume_url).send().await.unwrap();
        assert!(res.status().is_success());
        info!("Waiting for deposits to be on-chain");
        wait_on_chain(&large_block_deposits, &get_settings().nightfall_client.url)
            .await
            .unwrap();

        info!("A large block full of ERC20 Deposits is now on-chain");

        // next, we'll do transfers
        // but first we need to pause block assembly so that we can make all the transfers in the same block
        let pause_url = Url::parse(&settings.nightfall_proposer.url)
            .unwrap()
            .join("v1/pause")
            .unwrap();
        let res = http_client.get(pause_url).send().await.unwrap();
        assert!(res.status().is_success());
        let url = Url::parse(&settings.nightfall_client.url)
            .unwrap()
            .join("v1/transfer")
            .unwrap();
        // then make n transfers
        info!("Making 64 transfer transactions");
        let mut large_block_transfer_ids = vec![];
        for _ in 0..N_LARGE_BLOCK {
            let large_block_transfer_id = create_nf3_transfer_transaction(
                zkp_key2,
                &http_client,
                url.clone(),
                TokenType::ERC20,
                test_settings.erc20_transfer_large_block.clone(),
            );
            large_block_transfer_ids.push(large_block_transfer_id);
        }

        // throw all the transactions at the client as fast as we can
        let large_block_transfer_ids = try_join_all(large_block_transfer_ids).await.unwrap();

        // wait for responses to the transfer requests
        info!("Waiting for transfer responses");
        let large_block_transfers =
            wait_for_all_responses(&large_block_transfer_ids, responses.clone())
                .await
                .into_iter()
                .map(|(_, l)| {
                    serde_json::from_str::<(Value, Option<TransactionReceipt>)>(&l)
                        .expect("Failed to parse response")
                })
                .map(|l| l.0)
                .collect::<Vec<_>>();

        // work out how many nullifiers we spent
        let nullifier_count: usize = large_block_transfers
            .iter()
            .flat_map(|l| l["nullifiers"].as_array().unwrap())
            .filter(|n| !((Fr254::from_hex_string(n.as_str().unwrap()).unwrap()).is_zero()))
            .count();

        //now we can resume block assembly
        let resume_url = Url::parse(&settings.nightfall_proposer.url)
            .unwrap()
            .join("v1/resume")
            .unwrap();
        let res = http_client.get(resume_url).send().await.unwrap();
        assert!(res.status().is_success());
        info!("Waiting for transfers to be on-chain");
        wait_on_chain(
            large_block_transfers
                .iter()
                .map(|l| Fr254::from_hex_string(l["commitments"][0].as_str().unwrap()).unwrap())
                .collect::<Vec<_>>()
                .as_slice(),
            "http://client2:3000",
        )
        .await
        .unwrap();
        info!("A large block full of ERC20 Transfers is now on-chain");
        (
            client1_starting_balance,
            client2_starting_balance,
            client1_starting_fee_balance,
            nullifier_count,
        )
    } else {
        (0, 0, 0, 0)
    };

    /***********************************************************************************************
     * Tests using the client_nf_3 API
     **********************************************************************************************/
    // Test values are carefully chosen so we can test the full range of token types and values, please don't change them. Instead, please add new tests if you need to test new values.
    // To make the tests more readable and easier to debug, we submit commitments to blockchain everytime when we make requests for a specific token.
    info!("Commencing tests using the client_nf_3 API");

    let pause_url = Url::parse(&settings.nightfall_proposer.url)
        .unwrap()
        .join("v1/pause")
        .unwrap();
    let res = http_client.get(pause_url).send().await.unwrap();
    assert!(res.status().is_success());
    // // create deposit requests
    let url = Url::parse(&settings.nightfall_client.url)
        .unwrap()
        .join("v1/deposit")
        .unwrap();

    // this vector stores all the deposit ids that we get back from out requests.
    let mut transaction_ids = vec![];

    transaction_ids.push(create_nf3_deposit_transaction(
        &http_client,
        url.clone(),
        TokenType::ERC20,
        test_settings.erc20_deposit_0.clone(),
        "0x00".to_string(), //deposit_fee
    ));
    debug!("transaction_erc20_deposit_0 has been created");

    transaction_ids.push(create_nf3_deposit_transaction(
        &http_client,
        url.clone(),
        TokenType::ERC20,
        test_settings.erc20_deposit_1,
        "0x27".to_string(), //deposit_fee
    ));
    debug!("transaction_erc20_deposit_1 has been created");

    transaction_ids.push(create_nf3_deposit_transaction(
        &http_client,
        url.clone(),
        TokenType::ERC20,
        test_settings.erc20_deposit_2.clone(),
        "0x06".to_string(), //deposit_fee
    ));
    debug!("transaction_erc20_deposit_2 has been created");

    transaction_ids.push(create_nf3_deposit_transaction(
        &http_client,
        url.clone(),
        TokenType::ERC20,
        test_settings.erc20_deposit_3,
        "0x00".to_string(), //deposit_fee
    ));
    debug!("transaction_erc20_deposit_3 has been created");

    // check that we have no 'balance' of the ERC721 token
    // get the balance of the ERC721 token we just deposited
    let balance = get_erc721_balance(
        &http_client,
        Url::parse(&settings.nightfall_client.url).unwrap(),
        test_settings.erc721_deposit.token_id.clone(),
    )
    .await;
    assert_eq!(None, balance);

    transaction_ids.push(create_nf3_deposit_transaction(
        &http_client,
        url.clone(),
        TokenType::ERC721,
        test_settings.erc721_deposit.clone(),
        "0x08".to_string(), //deposit_fee
    ));
    debug!("transaction_erc721_deposit has been created");

    transaction_ids.push(create_nf3_deposit_transaction(
        &http_client,
        url.clone(),
        TokenType::ERC3525,
        test_settings.erc3525_deposit_1,
        "0x0b".to_string(), //deposit_fee
    ));
    debug!("transaction_erc3525_deposit_1 has been created");

    transaction_ids.push(create_nf3_deposit_transaction(
        &http_client,
        url.clone(),
        TokenType::ERC3525,
        test_settings.erc3525_deposit_2,
        "0x0e".to_string(), //deposit_fee
    ));
    debug!("transaction_erc3525_deposit_2 has been created");

    transaction_ids.push(create_nf3_deposit_transaction(
        &http_client,
        url.clone(),
        TokenType::ERC1155,
        test_settings.erc1155_deposit_1,
        "0x11".to_string(), //deposit_fee
    ));
    debug!("transaction_erc1155_deposit_1 has been created");

    transaction_ids.push(create_nf3_deposit_transaction(
        &http_client,
        url.clone(),
        TokenType::ERC1155,
        test_settings.erc1155_deposit_2,
        "0x14".to_string(), //deposit_fee
    ));
    debug!("transaction_erc1155_deposit_2 has been created");

    transaction_ids.push(create_nf3_deposit_transaction(
        &http_client,
        url.clone(),
        TokenType::ERC1155,
        test_settings.erc1155_deposit_3_nft,
        "0x16".to_string(), //deposit_fee
    ));
    debug!("transaction_erc1155_deposit_3 has been created");

    // throw all the transactions at the client as fast as we can
    let transaction_ids = try_join_all(transaction_ids).await.unwrap();

    // wait for the responses to the deposit requests to come back to the webhook server
    let commitment_hashes = wait_for_all_responses(&transaction_ids, responses.clone())
        .await
        .into_iter()
        .flat_map(|(_, l)| {
            serde_json::from_str::<Vec<String>>(&l).expect("Failed to parse response")
        })
        .map(|l| Fr254::from_hex_string(&l).unwrap())
        .collect::<Vec<_>>();

    let resume_url = Url::parse(&settings.nightfall_proposer.url)
        .unwrap()
        .join("v1/resume")
        .unwrap();
    let res = http_client.get(resume_url).send().await.unwrap();
    assert!(res.status().is_success());

    // for each deposit request, we have value commitment and fee commitment (if fee is non-zero)
    // wait for the commitments to appear on-chain - we can't transfer until they are there
    wait_on_chain(&commitment_hashes, &get_settings().nightfall_client.url)
        .await
        .unwrap();
    info!("Deposit commitments for client 1 are now on-chain");

    // get the balance of the ERC721 token we just deposited
    let balance = get_erc721_balance(
        &http_client,
        Url::parse(&settings.nightfall_client.url).unwrap(),
        test_settings.erc721_deposit.token_id,
    )
    .await;
    assert!(balance.is_some_and(|balance| balance.is_zero()));

    // get the fee balance
    let fee_balance = get_fee_balance(
        &http_client,
        Url::parse(&settings.nightfall_client.url).unwrap(),
    )
    .await;
    info!(
        "Fee Commitment Balance  held as layer 2 commitments by client1: {}",
        fee_balance
    );
    assert_eq!(fee_balance, 137 + client1_starting_fee_balance);

    // check that we can find one of our commitments
    // Query the commitment endpoint to return the CommitmEntry of commitment_hashes[0]
    info!("Querying commitment endpoint");
    let commitment_url = Url::parse(&settings.nightfall_client.url)
        .unwrap()
        .join(&format!(
            "v1/commitment/{}",
            commitment_hashes[0].to_hex_string()
        ))
        .unwrap();
    let commitment = http_client
        .get(commitment_url)
        .send()
        .await
        .expect("Failed to query commitment endpoint")
        .json::<CommitmentEntry>()
        .await
        .expect("Failed to parse commitment entry");
    assert_eq!(
        commitment.key, commitment_hashes[0],
        "The commitment hashes should match"
    );

    // check that we can lookup the token id and the erc address of the first commitment
    info!("Querying token info endpoint");
    let token_info_url = Url::parse(&settings.nightfall_client.url)
        .unwrap()
        .join(&format!(
            "v1/token/{}",
            commitment.preimage.nf_token_id.to_hex_string()
        ))
        .unwrap();
    let token_data = http_client
        .get(token_info_url)
        .send()
        .await
        .expect("Failed to query token info endpoint")
        .json::<TokenData>()
        .await
        .expect("Failed to parse token info");
    // this should be an erc20 token
    assert_eq!(
        token_data.erc_address.to_hex_string().trim_start_matches("00"),
        TokenType::ERC20.address(),
        "The erc address should match the ERC20 token address"
    );
    assert_eq!(
        token_data.token_id,
        BigInteger256::zero(),
        "The token id should be 0x00"
    );

    info!("Making client2 fee commitments so that it can withdraw");
    // give client 2 some deposit fee commitments so that it can transact
    // we need up to seven commitments because we'll want to do up to seven withdraws in
    // the same block (we don't control when a block is computed), so we can't use a single commitment
    // even if it has enough value because the change won't be available until the next block.
    let pause_url = Url::parse(&settings.nightfall_proposer.url)
        .unwrap()
        .join("v1/pause")
        .unwrap();
    let res = http_client.get(pause_url).send().await.unwrap();
    assert!(res.status().is_success());

    let url2 = Url::parse("http://client2:3000")
        .unwrap()
        .join("v1/deposit")
        .unwrap();

    let mut transaction_ids = vec![];

    for _ in 0..7 {
        transaction_ids.push(create_nf3_deposit_transaction(
            &http_client,
            url2.clone(),
            TokenType::ERC20,
            test_settings.erc20_deposit_4.clone(),
            "0x20".to_string(), //deposit_fee
        ));
        debug!("transaction_erc20_deposit_4 has been created");
    }

    // throw all the transactions at the client as fast as we can
    let transaction_ids = try_join_all(transaction_ids).await.unwrap();

    // wait for the responses to the deposit requests to come back to the webhook server
    let commitment_hashes = wait_for_all_responses(&transaction_ids, responses.clone())
        .await
        .into_iter()
        .flat_map(|(_, l)| {
            serde_json::from_str::<Vec<String>>(&l).expect("Failed to parse response")
        })
        .map(|l| Fr254::from_hex_string(&l).unwrap())
        .collect::<Vec<_>>();

    let resume_url = Url::parse(&settings.nightfall_proposer.url)
        .unwrap()
        .join("v1/resume")
        .unwrap();
    let res = http_client.get(resume_url).send().await.unwrap();
    assert!(res.status().is_success());

    // wait for the client2 fee commitments to appear on-chain
    wait_on_chain(&commitment_hashes, "http://client2:3000")
        .await
        .unwrap();
    info!("Client2 ERC20 fee commitments are now on-chain");

    // get the balance of the ERC20 tokens we just deposited
    let balance = get_erc20_balance(
        &http_client,
        Url::parse(&settings.nightfall_client.url).unwrap(),
    )
    .await;
    info!(
        "Balance of ERC20 tokens held as layer 2 commitments by client 1: {}",
        balance
    );
    assert_eq!(balance, 14 + client1_starting_balance);

    let balance = get_erc20_balance(&http_client, Url::parse("http://client2:3000").unwrap()).await;
    info!(
        "Balance of ERC20 tokens held as layer 2 commitments by client 2: {}",
        balance
    );
    assert_eq!(balance, 7 + client2_starting_balance);

    info!("Sending transfer transactions");
    let pause_url = Url::parse(&settings.nightfall_proposer.url)
        .unwrap()
        .join("v1/pause")
        .unwrap();
    let res = http_client.get(pause_url).send().await.unwrap();
    assert!(res.status().is_success());

    // create transfer requests
    let mut transaction_ids = vec![];

    let url = Url::parse(&settings.nightfall_client.url)
        .unwrap()
        .join("v1/transfer")
        .unwrap();

    transaction_ids.push(create_nf3_transfer_transaction(
        zkp_key2,
        &http_client,
        url.clone(),
        TokenType::ERC20,
        test_settings.erc20_transfer_0,
    ));

    transaction_ids.push(create_nf3_transfer_transaction(
        zkp_key2,
        &http_client,
        url.clone(),
        TokenType::ERC20,
        test_settings.erc20_transfer_1,
    ));

    debug!("transaction_erc20_transfer_1 has been created");
    transaction_ids.push(create_nf3_transfer_transaction(
        zkp_key2,
        &http_client,
        url.clone(),
        TokenType::ERC20,
        test_settings.erc20_transfer_2,
    ));

    // throw all the transactions at the client as fast as we can
    let transaction_ids = try_join_all(transaction_ids).await.unwrap();

    // wait for the responses to the transfer requests to come back to the webhook server
    let transactions = wait_for_all_responses(&transaction_ids, responses.clone())
        .await
        .into_iter()
        .map(|(_, l)| {
            serde_json::from_str::<(Value, Option<TransactionReceipt>)>(&l)
                .expect("Failed to parse response")
        })
        .map(|l| l.0)
        .collect::<Vec<_>>();

    // compute the commmitments for the transactions
    let commitment_hashes = transactions
        .iter()
        .map(|l| Fr254::from_hex_string(l["commitments"][0].as_str().unwrap()).unwrap())
        .collect::<Vec<_>>();

    debug!("transaction_erc20_transfer_2 has been created");
    let resume_url = Url::parse(&settings.nightfall_proposer.url)
        .unwrap()
        .join("v1/resume")
        .unwrap();
    let res = http_client.get(resume_url).send().await.unwrap();
    assert!(res.status().is_success());

    wait_on_chain(&commitment_hashes, "http://client2:3000")
        .await
        .unwrap();
    info!("ERC20 Transfer commitments are now on-chain");

    // check that we have nullified the correct number of commitments
    let nullifier_count = transactions
        .iter()
        .flat_map(|l| l["nullifiers"].as_array().unwrap())
        .map(|n| Fr254::from_hex_string(n.as_str().unwrap()).unwrap())
        .filter(|&n| !n.is_zero())
        .count()
        + nullified_count;

    info!("Expected spent commitment count: {}", nullifier_count);
    let spent_commitments = count_spent_commitments(&http_client, url.clone())
        .await
        .unwrap();
    assert_eq!(spent_commitments, nullifier_count);

    // create transfer requests for the other token types
    let mut transaction_ids = vec![];

    transaction_ids.push(create_nf3_transfer_transaction(
        zkp_key2,
        &http_client,
        url.clone(),
        TokenType::ERC721,
        test_settings.erc721_transfer,
    ));
    debug!("transaction_erc721_transfer has been created");

    transaction_ids.push(create_nf3_transfer_transaction(
        zkp_key2,
        &http_client,
        url.clone(),
        TokenType::ERC3525,
        test_settings.erc3525_transfer_1,
    ));
    debug!("transaction_erc3525_transfer_1 has been created");

    transaction_ids.push(create_nf3_transfer_transaction(
        zkp_key2,
        &http_client,
        url.clone(),
        TokenType::ERC3525,
        test_settings.erc3525_transfer_2,
    ));
    debug!("transaction_erc3525_transfer_2 has been created");

    transaction_ids.push(create_nf3_transfer_transaction(
        zkp_key2,
        &http_client,
        url.clone(),
        TokenType::ERC1155,
        test_settings.erc1155_transfer_1,
    ));
    debug!("transaction_erc1155_transfer_1 has been created");

    transaction_ids.push(create_nf3_transfer_transaction(
        zkp_key2,
        &http_client,
        url.clone(),
        TokenType::ERC1155,
        test_settings.erc1155_transfer_2_nft,
    ));
    debug!("transaction_erc1155_transfer_2 has been created");

    // throw all the transactions at the client as fast as we can
    let transaction_ids = try_join_all(transaction_ids).await.unwrap();

    // wait for the responses to the transfer requests to come back to the webhook server
    let transactions = wait_for_all_responses(&transaction_ids, responses.clone())
        .await
        .into_iter()
        .map(|(_, l)| {
            serde_json::from_str::<(Value, Option<TransactionReceipt>)>(&l)
                .expect("Failed to parse response")
        })
        .map(|l| l.0)
        .collect::<Vec<_>>();

    // compute the commmitments for the transactions
    let commitment_hashes = transactions
        .iter()
        .map(|l| Fr254::from_hex_string(l["commitments"][0].as_str().unwrap()).unwrap())
        .collect::<Vec<_>>();

    wait_on_chain(&commitment_hashes, "http://client2:3000")
        .await
        .unwrap();
    info!("Transfer commitments are now on-chain");

    // check that the new balances are as expected
    let balance = get_erc20_balance(
        &http_client,
        Url::parse(&settings.nightfall_client.url).unwrap(),
    )
    .await;
    info!(
        "Balance of ERC20 tokens held as layer 2 commitments by client 1: {}",
        balance
    );

    assert_eq!(balance, 1 + client1_starting_balance);

    let balance = get_erc20_balance(&http_client, Url::parse("http://client2:3000").unwrap()).await;
    info!(
        "Balance of ERC20 tokens held as layer 2 commitments by client2: {}",
        balance
    );
    assert_eq!(balance, 20 + client2_starting_balance);

    // create withdraw requests
    let mut withdraw_data = vec![];

    info!("Sending withdraw transactions");
    let url = Url::parse("http://client2:3000")
        .unwrap()
        .join("v1/withdraw")
        .unwrap();
    // compute the recipient address from the signing key (we will reuse the deployer key here to withdraw it to ourselves)
    let recipient_address = get_recipient_address(&settings).unwrap();

    withdraw_data.push(create_nf3_withdraw_transaction(
        &http_client,
        url.clone(),
        TokenType::ERC20,
        test_settings.erc20_withdraw_0,
        recipient_address.clone(),
    ));
    debug!("transaction_erc20_withdraw_0 has been created");

    withdraw_data.push(create_nf3_withdraw_transaction(
        &http_client,
        url.clone(),
        TokenType::ERC20,
        test_settings.erc20_withdraw_1,
        recipient_address.clone(),
    ));
    debug!("transaction_erc20_withdraw_1 has been created");

    withdraw_data.push(create_nf3_withdraw_transaction(
        &http_client,
        url.clone(),
        TokenType::ERC20,
        test_settings.erc20_withdraw_2,
        recipient_address.clone(),
    ));
    debug!("transaction_erc20_withdraw_2 has been created");

    // throw all the transactions at the client as fast as we can
    let mut withdraw_data = try_join_all(withdraw_data).await.unwrap();
    // sort by Uuid
    withdraw_data.sort_by_key(|(uuid, _)| *uuid);

    // create a vector of withdraw ids to wait for responses
    let withdraw_ids = withdraw_data
        .iter()
        .map(|(uuid, _)| *uuid)
        .collect::<Vec<_>>();

    // wait for the responses to the withdraw requests to come back to the webhook server
    let withdraw_responses = wait_for_all_responses(&withdraw_ids, responses.clone()).await;

    // convert the withdraw_responses into a vector of (Uuid, WithdrawResponse)
    let withdraw_responses = withdraw_responses
        .into_iter()
        .map(|(u, l)| {
            (
                u,
                serde_json::from_str::<WithdrawResponse>(&l).expect("Failed to parse response"),
            )
        })
        .collect::<Vec<_>>();

    // we should have the same set of Uuids in the withdraw_responses as in the withdraw_data and they should be in the same order
    for (i, response) in withdraw_responses.iter().enumerate() {
        assert_eq!(
            response.0, withdraw_data[i].0,
            "{}th Withdraw response Uuid does not match withdraw data Uuid",
            i
        );
    }

    //replace the empty withdraw_fund_salts in the withdraw_data with the salts from the withdraw_responses
    for (i, response) in withdraw_responses.iter().enumerate() {
        withdraw_data[i].1.withdraw_fund_salt = response.1.withdraw_fund_salt.clone();
    }

    // convert the withdraw_data into DeEscrowDataReq
    let de_escrow_data_requests = withdraw_data
        .into_iter()
        .map(|(_, l)| DeEscrowDataReq {
            token_id: l.token_id,
            erc_address: l.erc_address,
            recipient_address: l.recipient_address,
            value: l.value,
            token_type: l.token_type,
            withdraw_fund_salt: l.withdraw_fund_salt,
        })
        .collect::<Vec<_>>();

    // Wait until all ERC20 funds are available to withdraw
    info!("Waiting for ERC20 funds to be available for withdrawal");
    for request in &de_escrow_data_requests {
        while !de_escrow_request(request, "http://client2:3000")
            .await
            .unwrap()
        {
            info!("Not yet able to withdraw funds {:?}", request);
            tokio::time::sleep(tokio::time::Duration::from_secs(5)).await;
        }
    }
    info!("Successfully withdrew ERC20 tokens");

    //check the balance of the ERC20 tokens after the withdraws
    let balance = get_erc20_balance(&http_client, Url::parse("http://client2:3000").unwrap()).await;
    info!(
        "Balance of ERC20 tokens held as layer 2 commitments by client2: {}",
        balance
    );
    assert_eq!(balance, 17 + client2_starting_balance);

    // withdraw the other token types
    let mut withdraw_data = vec![];

    withdraw_data.push(create_nf3_withdraw_transaction(
        &http_client,
        url.clone(),
        TokenType::ERC721,
        test_settings.erc721_withdraw,
        recipient_address.clone(),
    ));
    debug!("transaction_erc721_withdraw has been created");

    withdraw_data.push(create_nf3_withdraw_transaction(
        &http_client,
        url.clone(),
        TokenType::ERC3525,
        test_settings.erc3525_withdraw,
        recipient_address.clone(),
    ));
    debug!("transaction_erc3525_withdraw has been created");

    withdraw_data.push(create_nf3_withdraw_transaction(
        &http_client,
        url.clone(),
        TokenType::ERC1155,
        test_settings.erc1155_withdraw_1,
        recipient_address.clone(),
    ));
    debug!("transaction_erc1155_withdraw_1 has been created");

    withdraw_data.push(create_nf3_withdraw_transaction(
        &http_client,
        url.clone(),
        TokenType::ERC1155,
        test_settings.erc1155_withdraw_2_nft,
        recipient_address.clone(),
    ));
    debug!("transaction_erc1155_withdraw_2 has been created");

    // throw all the transactions at the client as fast as we can
    let mut withdraw_data = try_join_all(withdraw_data).await.unwrap();
    // sort by Uuid
    withdraw_data.sort_by_key(|(uuid, _)| *uuid);

    // create a vector of withdraw ids to wait for responses
    let withdraw_ids = withdraw_data
        .iter()
        .map(|(uuid, _)| *uuid)
        .collect::<Vec<_>>();

    // wait for the responses to the withdraw requests to come back to the webhook server
    let withdraw_responses = wait_for_all_responses(&withdraw_ids, responses.clone()).await;

    // convert the withdraw_responses into a vector of (Uuid, WithdrawResponse)
    let withdraw_responses = withdraw_responses
        .into_iter()
        .map(|(u, l)| {
            (
                u,
                serde_json::from_str::<WithdrawResponse>(&l).expect("Failed to parse response"),
            )
        })
        .collect::<Vec<_>>();

    // we should have the same set of Uuids in the withdraw_responses as in the withdraw_data and they should be in the same order
    for (i, response) in withdraw_responses.iter().enumerate() {
        assert_eq!(
            response.0, withdraw_data[i].0,
            "{}th Withdraw response Uuid does not match withdraw data Uuid",
            i
        );
    }

    //replace the empty withdraw_fund_salts in the withdraw_data with the salts from the withdraw_responses
    for (i, response) in withdraw_responses.iter().enumerate() {
        withdraw_data[i].1.withdraw_fund_salt = response.1.withdraw_fund_salt.clone();
    }

    // convert the withdraw_data into DeEscrowDataReq
    let de_escrow_data_requests = withdraw_data
        .into_iter()
        .map(|(_, l)| DeEscrowDataReq {
            token_id: l.token_id,
            erc_address: l.erc_address,
            recipient_address: l.recipient_address,
            value: l.value,
            token_type: l.token_type,
            withdraw_fund_salt: l.withdraw_fund_salt,
        })
        .collect::<Vec<_>>();

    // Wait until all ERC721, ERC3525 and ERC1155 funds are available to withdraw
    info!("Waiting for ERC721, ERC3525 and ERC1155 funds to be available for withdrawal");
    for request in &de_escrow_data_requests {
        while !de_escrow_request(request, "http://client2:3000")
            .await
            .unwrap()
        {
            info!("Not yet able to withdraw funds {:?}", request);
            tokio::time::sleep(tokio::time::Duration::from_secs(5)).await;
        }
    }
    info!("Successfully withdrew other tokens");

    // get the final balance of all the addresses used. As these are all addresses funded by Anvil,
    // we can simple print those balances
    let client = get_blockchain_client_connection()
        .await
        .read()
        .await
        .get_client();
    let accounts = client.get_accounts().await.unwrap();
    let initial_balance = U256::from(parse_units("10000.0", "ether").unwrap());
    let final_balances = try_join_all(
        accounts
            .iter()
            .map(|a| client.get_balance(*a, None))
            .collect::<Vec<_>>(),
    )
    .await
    .unwrap()
    .iter()
    .map(|b| initial_balance - b)
    .collect::<Vec<_>>();
    let final_balances_str = final_balances
        .iter()
        .map(|b| format_units(*b, "ether").unwrap())
        .collect::<Vec<_>>();
    let total = final_balances.iter().fold(U256::zero(), |acc, b| acc + b);
    info!("Eth spent was {:#?}", final_balances_str);
    info!(
        "Total spent was {:#?}",
        format_units(total, "ether").unwrap()
    );
}<|MERGE_RESOLUTION|>--- conflicted
+++ resolved
@@ -1,25 +1,3 @@
-<<<<<<< HEAD
-=======
-use ark_bn254::Fr as Fr254;
-use ark_ff::BigInteger256;
-use configuration::settings::{get_settings, Settings};
-use futures::future::try_join_all;
-use lib::{hex_conversion::HexConvertible, models::CertificateReq};
-use log::{debug, info, warn};
-use nightfall_client::{
-    domain::entities::TokenData,
-    driven::db::mongo::CommitmentEntry,
-    drivers::rest::{client_nf_3::WithdrawResponse, models::DeEscrowDataReq},
-};
-use serde_json::Value;
-use std::fs;
-use test::{count_spent_commitments, get_erc20_balance, get_erc721_balance, get_fee_balance};
-
-use lib::{
-    blockchain_client::BlockchainClientConnection, initialisation::get_blockchain_client_connection,
-};
-
->>>>>>> 0ae454f9
 use crate::{
     test::{
         self, create_nf3_deposit_transaction, create_nf3_transfer_transaction,
@@ -30,6 +8,7 @@
     test_settings::TestSettings,
 };
 use ark_bn254::Fr as Fr254;
+use ark_ff::BigInteger256;
 use ark_std::Zero;
 use configuration::settings::{get_settings, Settings};
 use ethers::{
@@ -39,12 +18,12 @@
 };
 use futures::future::try_join_all;
 use lib::{
-    blockchain_client::BlockchainClientConnection,
+    blockchain_client::BlockchainClientConnection, hex_conversion::HexConvertible,
     initialisation::get_blockchain_client_connection, models::CertificateReq,
-    hex_conversion::HexConvertible,
 };
 use log::{debug, info, warn};
 use nightfall_client::{
+    domain::entities::TokenData,
     driven::db::mongo::CommitmentEntry,
     drivers::rest::{client_nf_3::WithdrawResponse, models::DeEscrowDataReq},
 };
@@ -531,7 +510,10 @@
         .expect("Failed to parse token info");
     // this should be an erc20 token
     assert_eq!(
-        token_data.erc_address.to_hex_string().trim_start_matches("00"),
+        token_data
+            .erc_address
+            .to_hex_string()
+            .trim_start_matches("00"),
         TokenType::ERC20.address(),
         "The erc address should match the ERC20 token address"
     );
