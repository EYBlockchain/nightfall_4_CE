--- conflicted
+++ resolved
@@ -106,9 +106,6 @@
         && std::env::var("NF4_LARGE_BLOCK_TEST").unwrap() == "true"
     {
         warn!("Running large block test");
-<<<<<<< HEAD
-        const N_LARGE_BLOCK: usize = 1;
-=======
         let block_size = match get_block_size() {
             Ok(size) => size,
             Err(e) => {
@@ -120,7 +117,6 @@
             }
         };
         let n_large_block: usize = block_size;
->>>>>>> b658c815
         const DEPOSIT_FEE: &str = "0x06";
 
         // work out how much we'll change the balance of the two clients by making the large block deposits
