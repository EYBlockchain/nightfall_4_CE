--- conflicted
+++ resolved
@@ -107,7 +107,6 @@
     ) = if std::env::var("NF4_LARGE_BLOCK_TEST").is_ok()
         && std::env::var("NF4_LARGE_BLOCK_TEST").unwrap() == "true"
     {
-<<<<<<< HEAD
         warn!("Running large block test");
         let block_size = match get_block_size() {
             Ok(size) => size,
@@ -121,57 +120,6 @@
         let n_large_block: usize = block_size;
         const DEPOSIT_FEE: &str = "0x06";
 
-        // work out how much we'll change the balance of the two clients by making the large block deposits
-        let client2_starting_balance = n_large_block as i64
-            * i64::from_hex_string(&test_settings.erc20_transfer_large_block.value).unwrap();
-        let client1_starting_balance = n_large_block as i64
-            * 2
-            * i64::from_hex_string(&test_settings.erc20_deposit_large_block.value).unwrap()
-            - client2_starting_balance;
-        let client2_starting_fee_balance = n_large_block as i64
-            * i64::from_hex_string(&test_settings.erc20_transfer_large_block.fee).unwrap();
-        let client1_starting_fee_balance =
-            n_large_block as i64 * 2 * i64::from_hex_string(DEPOSIT_FEE).unwrap()
-                - client2_starting_fee_balance;
-
-        // make up to 64 deposits so that we can test a large block (reuse deposit 2 data)
-        // first we need to pause block assembly so that we can make all the deposits in the same block
-        let pause_url = Url::parse(&settings.nightfall_proposer.url)
-            .unwrap()
-            .join("v1/pause")
-            .unwrap();
-        let res = http_client.get(pause_url).send().await.unwrap();
-        assert!(res.status().is_success());
-        // create deposit transactions first
-        info!("Making {} deposit transactions", block_size * 4);
-        let url = Url::parse(&settings.nightfall_client.url)
-            .unwrap()
-            .join("v1/deposit")
-            .unwrap();
-        let mut large_block_deposit_ids = vec![];
-        for _ in 0..n_large_block * 2 {
-            let large_block_deposit_id = create_nf3_deposit_transaction(
-                &http_client,
-                url.clone(),
-                TokenType::ERC20,
-                test_settings.erc20_deposit_large_block.clone(),
-                DEPOSIT_FEE.to_string(), //deposit_fee
-            );
-            // save the IDs of the deposits so that we can wait for them to be on-chain
-            large_block_deposit_ids.push(large_block_deposit_id);
-=======
-    warn!("Running large block test");
-    let block_size = match get_block_size() {
-        Ok(size) => size,
-        Err(e) => {
-            log::warn!("Falling back to default block size 64 due to error: {e:?}");
-            64
->>>>>>> 41a101be
-        }
-    };
-    let n_large_block: usize = block_size;
-    const DEPOSIT_FEE: &str = "0x06";
-
     // work out how much we'll change the balance of the two clients by making the large block deposits
     let client2_starting_balance = n_large_block as i64
         * i64::from_hex_string(&test_settings.erc20_transfer_large_block.value).unwrap();
@@ -243,7 +191,8 @@
         .await
         .unwrap();
 
-<<<<<<< HEAD
+    info!("A large block full of ERC20 Deposits is now on-chain");
+
         // next, we'll do transfers
         // but first we need to pause block assembly so that we can make all the transfers in the same block
         let pause_url = Url::parse(&settings.nightfall_proposer.url)
@@ -269,35 +218,6 @@
             );
             large_block_transfer_ids.push(large_block_transfer_id);
         }
-=======
-    info!("A large block full of ERC20 Deposits is now on-chain");
->>>>>>> 41a101be
-
-    // next, we'll do transfers
-    // but first we need to pause block assembly so that we can make all the transfers in the same block
-    let pause_url = Url::parse(&settings.nightfall_proposer.url)
-        .unwrap()
-        .join("v1/pause")
-        .unwrap();
-    let res = http_client.get(pause_url).send().await.unwrap();
-    assert!(res.status().is_success());
-    let url = Url::parse(&settings.nightfall_client.url)
-        .unwrap()
-        .join("v1/transfer")
-        .unwrap();
-    // then make n transfers
-    info!("Making {block_size} transfer transactions");
-    let mut large_block_transfer_ids = vec![];
-    for _ in 0..n_large_block {
-        let large_block_transfer_id = create_nf3_transfer_transaction(
-            zkp_key2,
-            &http_client,
-            url.clone(),
-            TokenType::ERC20,
-            test_settings.erc20_transfer_large_block.clone(),
-        );
-        large_block_transfer_ids.push(large_block_transfer_id);
-    }
 
     // throw all the transactions at the client as fast as we can
     let large_block_transfer_ids = try_join_all(large_block_transfer_ids).await.unwrap();
@@ -540,13 +460,7 @@
         Url::parse(&settings.nightfall_client.url).unwrap(),
     )
     .await;
-<<<<<<< HEAD
     info!("Fee Commitment Balance  held as layer 2 commitments by client1: {fee_balance}");
-=======
-    info!(
-        "Fee Commitment Balance  held as layer 2 commitments by client1: {fee_balance}"
-    );
->>>>>>> 41a101be
     assert_eq!(fee_balance, 137 + client1_starting_fee_balance);
     // call verify_deposit_commitments_nf_token_id
     info!("Verifying deposit commitments");
@@ -641,13 +555,7 @@
         Url::parse(&settings.nightfall_client.url).unwrap(),
     )
     .await;
-<<<<<<< HEAD
     info!("Balance of ERC20 tokens held as layer 2 commitments by client 1: {balance}");
-    assert_eq!(balance, 14 + client1_starting_balance);
-
-    let balance = get_erc20_balance(&http_client, Url::parse("http://client2:3000").unwrap()).await;
-    info!("Balance of ERC20 tokens held as layer 2 commitments by client 2: {balance}");
-=======
     info!(
         "Balance of ERC20 tokens held as layer 2 commitments by client 1: {balance}"
     );
@@ -657,7 +565,6 @@
     info!(
         "Balance of ERC20 tokens held as layer 2 commitments by client 2: {balance}"
     );
->>>>>>> 41a101be
     assert_eq!(balance, 7 + client2_starting_balance);
 
     info!("Sending transfer transactions");
@@ -842,24 +749,16 @@
         Url::parse(&settings.nightfall_client.url).unwrap(),
     )
     .await;
-<<<<<<< HEAD
-    info!("Balance of ERC20 tokens held as layer 2 commitments by client 1: {balance}");
-=======
     info!(
         "Balance of ERC20 tokens held as layer 2 commitments by client 1: {balance}"
     );
->>>>>>> 41a101be
 
     assert_eq!(balance, 1 + client1_starting_balance);
 
     let balance = get_erc20_balance(&http_client, Url::parse("http://client2:3000").unwrap()).await;
-<<<<<<< HEAD
-    info!("Balance of ERC20 tokens held as layer 2 commitments by client2: {balance}");
-=======
     info!(
         "Balance of ERC20 tokens held as layer 2 commitments by client2: {balance}"
     );
->>>>>>> 41a101be
     assert_eq!(balance, 20 + client2_starting_balance);
 
     // create withdraw requests
@@ -966,13 +865,9 @@
 
     //check the balance of the ERC20 tokens after the withdraws
     let balance = get_erc20_balance(&http_client, Url::parse("http://client2:3000").unwrap()).await;
-<<<<<<< HEAD
-    info!("Balance of ERC20 tokens held as layer 2 commitments by client2: {balance}");
-=======
     info!(
         "Balance of ERC20 tokens held as layer 2 commitments by client2: {balance}"
     );
->>>>>>> 41a101be
     assert_eq!(balance, 17 + client2_starting_balance);
 
     // withdraw the other token types
@@ -1100,11 +995,7 @@
         .iter()
         .map(|b| format_units(*b, "ether").unwrap())
         .collect::<Vec<_>>();
-<<<<<<< HEAD
     let total = final_balances.iter().fold(U256::ZERO, |acc, b| acc + b);
-=======
-    let total = final_balances.iter().fold(U256::zero(), |acc, b| acc + b);
->>>>>>> 41a101be
     info!("Eth spent was {final_balances_str:#?}");
     info!(
         "Total spent was {:#?}",
