use std::sync::Arc;

use configuration::{logging::init_logging, settings::Settings};
use log::info;
use nightfall_test::{run_tests::run_tests, webhook::{poll_queue, run_webhook_server}};
use tokio::task::JoinSet;


#[tokio::main]
async fn main() {
    let settings: Settings = Settings::new().unwrap();
    init_logging(
        settings.nightfall_test.log_level.as_str(),
        settings.log_app_only,
    );
<<<<<<< HEAD
    // set up a vec to hold responses from the webhook server
    let responses = Arc::new(tokio::sync::Mutex::new(Vec::new()));
    let mut tasks = JoinSet::new();
    //start all the tasks
    info!("Starting webhook server...");
    tasks.spawn(run_webhook_server(responses.clone()));
    info!("Running tests...");
    tasks.spawn(run_tests(responses.clone()));
    info!("Starting queue polling...");
    tasks.spawn(poll_queue());
    
    tasks.join_next().await; // wait for any task to finish
    info!("Nightfall test client exited.");
=======
    info!("Running tests on nightall_client http:// interface");

    // generate the zkp keys (they will be held in-memory in the client)
    let url = Url::parse(&settings.nightfall_client.url)
        .unwrap()
        .join("v1/deriveKey")
        .unwrap();
    let key_request = test_settings.key_request;
    let _zkp_key = get_key(url, &key_request).await.unwrap();
    let url = Url::parse("http://client2:3000")
        .unwrap()
        .join("v1/deriveKey")
        .unwrap();
    let key_request2 = test_settings.key_request2;
    let zkp_key2 = get_key(url, &key_request2).await.unwrap();
    info!("* zkp keys created");

    forge_command(&["install"]);
    forge_command(&[
        "script",
        "MockDeployer",
        "--fork-url",
        &settings.ethereum_client_url,
        "--broadcast",
        "--force",
    ]);

    let _ = load_addresses(&settings).unwrap();
    info!("* contract addresses obtained");

    // Validate the certificate with the server before proceeding
    info!("Validating Client's certificate");
    let http_client = reqwest::Client::new();
    let cert_url = Url::parse(&settings.nightfall_client.url)
        .unwrap()
        .join("/v1/certification")
        .unwrap();

    let client_cert =
        fs::read("../blockchain_assets/test_contracts/X509/_certificates/user/user-1.der")
            .expect("Failed to read user-1 certificate");
    let client_cert_private_key =
        fs::read("../blockchain_assets/test_contracts/X509/_certificates/user/user-1.priv_key")
            .expect("Failed to read user priv_key");

    let client_certificate_req = CertificateReq {
        certificate: client_cert,
        certificate_private_key: client_cert_private_key,
    };
    validate_certificate_with_server(&http_client, cert_url, client_certificate_req.clone())
        .await
        .expect("Certificate validation failed");

    info!("Validating Client Two's certificate");
    let cert_url = Url::parse("http://client2:3000")
        .unwrap()
        .join("/v1/certification")
        .unwrap();
    validate_certificate_with_server(&http_client, cert_url, client_certificate_req)
        .await
        .expect("Certificate validation failed");

    info!("Validating Proposer's certificate");
    //let http_client = reqwest::Client::new();
    let cert_url = Url::parse(&settings.nightfall_proposer.url)
        .unwrap()
        .join("/v1/certification")
        .unwrap();
    let proposer_cert =
        fs::read("../blockchain_assets/test_contracts/X509/_certificates/user/user-2.der")
            .expect("Failed to read proposer's certificate");
    let proposer_cert_private_key =
        fs::read("../blockchain_assets/test_contracts/X509/_certificates/user/user-2.priv_key")
            .expect("Failed to read proposer's certificate priv_key");
    let proposer_certificate_req = CertificateReq {
        certificate: proposer_cert,
        certificate_private_key: proposer_cert_private_key,
    };
    validate_certificate_with_server(&http_client, cert_url, proposer_certificate_req)
        .await
        .expect("Certificate validation failed");

    //see if the NF4_LARGE_BLOCK_TEST environment variable is set to 'true' and run the large block test only if it is
    let (
        client1_starting_balance,
        client2_starting_balance,
        client1_starting_fee_balance,
        nullified_count,
    ) = if std::env::var("NF4_LARGE_BLOCK_TEST").is_ok()
        && std::env::var("NF4_LARGE_BLOCK_TEST").unwrap() == "true"
    {
        warn!("Running large block test");
        const N_LARGE_BLOCK: usize = 64;
        const DEPOSIT_FEE: &str = "0x06";

        // work out how much we'll change the balance of the two clients by making the large block deposits
        let client2_starting_balance = N_LARGE_BLOCK as i64
            * i64::from_hex_string(&test_settings.erc20_transfer_large_block.value).unwrap();
        let client1_starting_balance = N_LARGE_BLOCK as i64
            * 2
            * i64::from_hex_string(&test_settings.erc20_deposit_large_block.value).unwrap()
            - client2_starting_balance;
        let client2_starting_fee_balance = N_LARGE_BLOCK as i64
            * i64::from_hex_string(&test_settings.erc20_transfer_large_block.fee).unwrap();
        let client1_starting_fee_balance =
            N_LARGE_BLOCK as i64 * 2 * i64::from_hex_string(DEPOSIT_FEE).unwrap()
                - client2_starting_fee_balance;

        // make up to 64 deposits so that we can test a large block (reuse deposit 2 data)
        // // first we need to pause block assembly so that we can make all the deposits in the same block
        let pause_url = Url::parse(&settings.nightfall_proposer.url)
            .unwrap()
            .join("v1/pause")
            .unwrap();
        let res = http_client.get(pause_url).send().await.unwrap();
        assert!(res.status().is_success());

        // create deposit commitments first
        let url = Url::parse(&settings.nightfall_client.url)
            .unwrap()
            .join("v1/deposit")
            .unwrap();
        let mut large_block_deposits = vec![];
        for _ in 0..N_LARGE_BLOCK * 2 {
            let large_block_deposit = create_nf3_deposit_transaction(
                &http_client,
                url.clone(),
                TokenType::ERC20,
                test_settings.erc20_deposit_large_block.clone(),
                DEPOSIT_FEE.to_string(), //deposit_fee
            )
            .await
            .unwrap();

            large_block_deposits.push(Fr254::from_hex_string(&large_block_deposit.0).unwrap());
            large_block_deposits
                .push(Fr254::from_hex_string(&large_block_deposit.1.clone().unwrap()).unwrap());
        }
        //now we can resume block assembly
        let resume_url = Url::parse(&settings.nightfall_proposer.url)
            .unwrap()
            .join("v1/resume")
            .unwrap();
        let res = http_client.get(resume_url).send().await.unwrap();
        assert!(res.status().is_success());

        wait_on_chain(&large_block_deposits, &get_settings().nightfall_client.url)
            .await
            .unwrap();

        info!("A large block full of ERC20 Deposits is now on-chain");

        // next, we'll do transfers
        // // but first we need to pause block assembly so that we can make all the transfers in the same block
        let pause_url = Url::parse(&settings.nightfall_proposer.url)
            .unwrap()
            .join("v1/pause")
            .unwrap();
        let res = http_client.get(pause_url).send().await.unwrap();
        assert!(res.status().is_success());

        let url = Url::parse(&settings.nightfall_client.url)
            .unwrap()
            .join("v1/transfer")
            .unwrap();
        // then make n transfers
        let mut large_block_transfers = vec![];
        for _ in 0..N_LARGE_BLOCK {
            let large_block_transfer = create_nf3_transfer_transaction(
                zkp_key2,
                &http_client,
                url.clone(),
                TokenType::ERC20,
                test_settings.erc20_transfer_large_block.clone(),
            )
            .await
            .unwrap();
            large_block_transfers.push(large_block_transfer);
        }
        // work out how many nullifiers we spent
        let nullifier_count: usize = large_block_transfers
            .iter()
            .flat_map(|l| l["nullifiers"].as_array().unwrap())
            .filter(|n| !((Fr254::from_hex_string(n.as_str().unwrap()).unwrap()).is_zero()))
            .count();

        //now we can resume block assembly
        let resume_url = Url::parse(&settings.nightfall_proposer.url)
            .unwrap()
            .join("v1/resume")
            .unwrap();
        let res = http_client.get(resume_url).send().await.unwrap();
        assert!(res.status().is_success());

        wait_on_chain(
            large_block_transfers
                .iter()
                .map(|l| Fr254::from_hex_string(l["commitments"][0].as_str().unwrap()).unwrap())
                .collect::<Vec<_>>()
                .as_slice(),
            "http://client2:3000",
        )
        .await
        .unwrap();
        info!("A large block full of ERC20 Transfers is now on-chain");
        (
            client1_starting_balance,
            client2_starting_balance,
            client1_starting_fee_balance,
            nullifier_count,
        )
    } else {
        (0, 0, 0, 0)
    };

    // /***********************************************************************************************
    //  * Tests using the client_nf_3 API
    //  **********************************************************************************************/
    // // Test values are carefully chosen so we can test the full range of token types and values, please don't change them. Instead, please add new tests if you need to test new values.
    // // To make the tests more readable and easier to debug, we submit commitments to blockchain everytime when we make requests for a specific token.
    info!("Commencing tests using the client_nf_3 API");
    // // create deposit requests
    let url = Url::parse(&settings.nightfall_client.url)
        .unwrap()
        .join("v1/deposit")
        .unwrap();

    let transaction_erc20_deposit_0 = create_nf3_deposit_transaction(
        &http_client,
        url.clone(),
        TokenType::ERC20,
        test_settings.erc20_deposit_0.clone(),
        "0x00".to_string(), //deposit_fee
    )
    .await
    .unwrap();
    debug!("transaction_erc20_deposit_0 has been created");

    let transaction_erc20_deposit_1 = create_nf3_deposit_transaction(
        &http_client,
        url.clone(),
        TokenType::ERC20,
        test_settings.erc20_deposit_1,
        "0x27".to_string(), //deposit_fee
    )
    .await
    .unwrap();
    debug!("transaction_erc20_deposit_1 has been created");

    let transaction_erc20_deposit_2 = create_nf3_deposit_transaction(
        &http_client,
        url.clone(),
        TokenType::ERC20,
        test_settings.erc20_deposit_2.clone(),
        "0x06".to_string(), //deposit_fee
    )
    .await
    .unwrap();
    debug!("transaction_erc20_deposit_2 has been created");

    let transaction_erc20_deposit_3 = create_nf3_deposit_transaction(
        &http_client,
        url.clone(),
        TokenType::ERC20,
        test_settings.erc20_deposit_3,
        "0x00".to_string(), //deposit_fee
    )
    .await
    .unwrap();
    debug!("transaction_erc20_deposit_3 has been created");

    // check that we have no 'balance' of the ERC721 token
    // get the balance of the ERC721 token we just deposited
    let balance = get_erc721_balance(
        &http_client,
        Url::parse(&settings.nightfall_client.url).unwrap(),
        test_settings.erc721_deposit.token_id.clone(),
    )
    .await;
    assert_eq!(None, balance);

    let transaction_erc721_deposit = create_nf3_deposit_transaction(
        &http_client,
        url.clone(),
        TokenType::ERC721,
        test_settings.erc721_deposit.clone(),
        "0x08".to_string(), //deposit_fee
    )
    .await
    .unwrap();
    debug!("transaction_erc721_deposit has been created");

    let transaction_erc3525_deposit_1 = create_nf3_deposit_transaction(
        &http_client,
        url.clone(),
        TokenType::ERC3525,
        test_settings.erc3525_deposit_1,
        "0x0b".to_string(), //deposit_fee
    )
    .await
    .unwrap();
    debug!("transaction_erc3525_deposit_1 has been created");

    let transaction_erc3525_deposit_2 = create_nf3_deposit_transaction(
        &http_client,
        url.clone(),
        TokenType::ERC3525,
        test_settings.erc3525_deposit_2,
        "0x0e".to_string(), //deposit_fee
    )
    .await
    .unwrap();
    debug!("transaction_erc3525_deposit_2 has been created");

    let transaction_erc1155_deposit_1 = create_nf3_deposit_transaction(
        &http_client,
        url.clone(),
        TokenType::ERC1155,
        test_settings.erc1155_deposit_1,
        "0x11".to_string(), //deposit_fee
    )
    .await
    .unwrap();
    debug!("transaction_erc1155_deposit_1 has been created");

    let transaction_erc1155_deposit_2 = create_nf3_deposit_transaction(
        &http_client,
        url.clone(),
        TokenType::ERC1155,
        test_settings.erc1155_deposit_2,
        "0x14".to_string(), //deposit_fee
    )
    .await
    .unwrap();
    debug!("transaction_erc1155_deposit_2 has been created");

    let transaction_erc1155_deposit_3 = create_nf3_deposit_transaction(
        &http_client,
        url.clone(),
        TokenType::ERC1155,
        test_settings.erc1155_deposit_3_nft,
        "0x16".to_string(), //deposit_fee
    )
    .await
    .unwrap();
    debug!("transaction_erc1155_deposit_3 has been created");

 
    // for each deposit request, we have value commitment and fee commitment (if fee is non-zero)
    // wait for the commitments to appear on-chain - we can't transfer until they are there
    wait_on_chain(
        &[
            Fr254::from_hex_string(&transaction_erc20_deposit_0.0).unwrap(),
            Fr254::from_hex_string(&transaction_erc20_deposit_1.0).unwrap(),
            Fr254::from_hex_string(&transaction_erc20_deposit_1.1.unwrap()).unwrap(),
            Fr254::from_hex_string(&transaction_erc20_deposit_2.0).unwrap(),
            Fr254::from_hex_string(&transaction_erc20_deposit_2.1.unwrap()).unwrap(),
            Fr254::from_hex_string(&transaction_erc20_deposit_3.0).unwrap(),
            Fr254::from_hex_string(&transaction_erc721_deposit.0).unwrap(),
            Fr254::from_hex_string(&transaction_erc721_deposit.1.unwrap()).unwrap(),
            Fr254::from_hex_string(&transaction_erc3525_deposit_1.0).unwrap(),
            Fr254::from_hex_string(&transaction_erc3525_deposit_1.1.unwrap()).unwrap(),
            Fr254::from_hex_string(&transaction_erc3525_deposit_2.0).unwrap(),
            Fr254::from_hex_string(&transaction_erc3525_deposit_2.1.unwrap()).unwrap(),
            Fr254::from_hex_string(&transaction_erc1155_deposit_1.0).unwrap(),
            Fr254::from_hex_string(&transaction_erc1155_deposit_1.1.unwrap()).unwrap(),
            Fr254::from_hex_string(&transaction_erc1155_deposit_2.0).unwrap(),
            Fr254::from_hex_string(&transaction_erc1155_deposit_2.1.unwrap()).unwrap(),
            Fr254::from_hex_string(&transaction_erc1155_deposit_3.0).unwrap(),
            Fr254::from_hex_string(&transaction_erc1155_deposit_3.1.unwrap()).unwrap(),
        ],
        &get_settings().nightfall_client.url,
    )
    .await
    .unwrap();
    info!("Deposit commitments for client 1 are now on-chain");

    // get the balance of the ERC721 token we just deposited
    let balance = get_erc721_balance(
        &http_client,
        Url::parse(&settings.nightfall_client.url).unwrap(),
        test_settings.erc721_deposit.token_id,
    )
    .await;
    assert!(balance.is_some_and(|balance| balance.is_zero()));

    // get the fee balance
    let fee_balance = get_fee_balance(
        &http_client,
        Url::parse(&settings.nightfall_client.url).unwrap(),
    )
    .await;
    info!(
        "Fee Commitment Balance  held as layer 2 commitments by client1: {}",
        fee_balance
    );
    assert_eq!(fee_balance, 137 + client1_starting_fee_balance);

    info!("Making client2 fee commitments so that it can withdraw");
    // give client 2 some deposit fee commitments so that it can transact
    // we need up to seven commitments because we'll want to do up to seven withdraws in
    // the same block (we don't control when a block is computed), so we can't use a single commitment
    // even if it has enough value because the change won't be available until the next block.
   
    let url2 = Url::parse("http://client2:3000")
        .unwrap()
        .join("v1/deposit")
        .unwrap();
    let mut transactions_erc20_deposit_4: Vec<(String, Option<String>)> = vec![];
    for _ in 0..7 {
        transactions_erc20_deposit_4.push(
            create_nf3_deposit_transaction(
                &http_client,
                url2.clone(),
                TokenType::ERC20,
                test_settings.erc20_deposit_4.clone(),
                "0x20".to_string(), //deposit_fee
            )
            .await
            .unwrap(),
        );
        debug!("transaction_erc20_deposit_4 has been created");
    }
 
    for transaction in transactions_erc20_deposit_4.iter_mut().take(7) {
        // wait for the client2 fee commitments to appear on-chain
        wait_on_chain(
            &[
                Fr254::from_hex_string(&transaction.0).unwrap(),
                Fr254::from_hex_string(transaction.1.as_mut().unwrap()).unwrap(),
            ],
            "http://client2:3000",
        )
        .await
        .unwrap();
    }
    info!("Client2 ERC20 fee commitments are now on-chain");

    // get the balance of the ERC20 tokens we just deposited
    let balance = get_erc20_balance(
        &http_client,
        Url::parse(&settings.nightfall_client.url).unwrap(),
    )
    .await;
    info!(
        "Balance of ERC20 tokens held as layer 2 commitments by client 1: {}",
        balance
    );
    assert_eq!(balance, 14 + client1_starting_balance);

    let balance = get_erc20_balance(&http_client, Url::parse("http://client2:3000").unwrap()).await;
    info!(
        "Balance of ERC20 tokens held as layer 2 commitments by client 2: {}",
        balance
    );
    assert_eq!(balance, 7 + client2_starting_balance);

    info!("Sending transfer transactions");
  
    let url = Url::parse(&settings.nightfall_client.url)
        .unwrap()
        .join("v1/transfer")
        .unwrap();
    let transaction_erc20_transfer_0 = create_nf3_transfer_transaction(
        zkp_key2,
        &http_client,
        url.clone(),
        TokenType::ERC20,
        test_settings.erc20_transfer_0,
    )
    .await
    .unwrap();
    let transaction_erc20_transfer_1 = create_nf3_transfer_transaction(
        zkp_key2,
        &http_client,
        url.clone(),
        TokenType::ERC20,
        test_settings.erc20_transfer_1,
    )
    .await
    .unwrap();
    debug!("transaction_erc20_transfer_1 has been created");
    let transaction_erc20_transfer_2 = create_nf3_transfer_transaction(
        zkp_key2,
        &http_client,
        url.clone(),
        TokenType::ERC20,
        test_settings.erc20_transfer_2,
    )
    .await
    .unwrap();
    debug!("transaction_erc20_transfer_2 has been created");
 
    wait_on_chain(
        &[
            Fr254::from_hex_string(
                transaction_erc20_transfer_0["commitments"][0]
                    .as_str()
                    .unwrap(),
            )
            .unwrap(),
            Fr254::from_hex_string(
                transaction_erc20_transfer_1["commitments"][0]
                    .as_str()
                    .unwrap(),
            )
            .unwrap(),
            Fr254::from_hex_string(
                transaction_erc20_transfer_2["commitments"][0]
                    .as_str()
                    .unwrap(),
            )
            .unwrap(),
        ],
        "http://client2:3000",
    )
    .await
    .unwrap();
    info!("ERC20 Transfer commitments are now on-chain");

    // check that we have nullified the correct number of commitments
    let nullifier_count = transaction_erc20_transfer_0["nullifiers"]
        .as_array()
        .unwrap()
        .iter()
        .filter(|n| !((Fr254::from_hex_string(n.as_str().unwrap()).unwrap()).is_zero()))
        .count()
        + transaction_erc20_transfer_1["nullifiers"]
            .as_array()
            .unwrap()
            .iter()
            .filter(|n| !((Fr254::from_hex_string(n.as_str().unwrap()).unwrap()).is_zero()))
            .count()
        + transaction_erc20_transfer_2["nullifiers"]
            .as_array()
            .unwrap()
            .iter()
            .filter(|n| !((Fr254::from_hex_string(n.as_str().unwrap()).unwrap()).is_zero()))
            .count()
        + nullified_count;
    info!("Expected spent commitment count: {}", nullifier_count);
    let spent_commitments = count_spent_commitments(&http_client, url.clone())
        .await
        .unwrap();
    assert_eq!(spent_commitments, nullifier_count);

    let transaction_erc721_transfer = create_nf3_transfer_transaction(
        zkp_key2,
        &http_client,
        url.clone(),
        TokenType::ERC721,
        test_settings.erc721_transfer,
    )
    .await
    .unwrap();
    debug!("transaction_erc721_transfer has been created");

    let transaction_erc3525_transfer_1 = create_nf3_transfer_transaction(
        zkp_key2,
        &http_client,
        url.clone(),
        TokenType::ERC3525,
        test_settings.erc3525_transfer_1,
    )
    .await
    .unwrap();
    debug!("transaction_erc3525_transfer_1 has been created");

    let transaction_erc3525_transfer_2 = create_nf3_transfer_transaction(
        zkp_key2,
        &http_client,
        url.clone(),
        TokenType::ERC3525,
        test_settings.erc3525_transfer_2,
    )
    .await
    .unwrap();
    debug!("transaction_erc3525_transfer_2 has been created");

    let transaction_erc1155_transfer_1 = create_nf3_transfer_transaction(
        zkp_key2,
        &http_client,
        url.clone(),
        TokenType::ERC1155,
        test_settings.erc1155_transfer_1,
    )
    .await
    .unwrap();
    debug!("transaction_erc1155_transfer_1 has been created");

    let transaction_erc1155_transfer_2 = create_nf3_transfer_transaction(
        zkp_key2,
        &http_client,
        url.clone(),
        TokenType::ERC1155,
        test_settings.erc1155_transfer_2_nft,
    )
    .await
    .unwrap();
    debug!("transaction_erc1155_transfer_2 has been created");

    wait_on_chain(
        &[
            Fr254::from_hex_string(
                transaction_erc721_transfer["commitments"][0]
                    .as_str()
                    .unwrap(),
            )
            .unwrap(),
            Fr254::from_hex_string(
                transaction_erc3525_transfer_1["commitments"][0]
                    .as_str()
                    .unwrap(),
            )
            .unwrap(),
            Fr254::from_hex_string(
                transaction_erc3525_transfer_2["commitments"][0]
                    .as_str()
                    .unwrap(),
            )
            .unwrap(),
            Fr254::from_hex_string(
                transaction_erc1155_transfer_1["commitments"][0]
                    .as_str()
                    .unwrap(),
            )
            .unwrap(),
            Fr254::from_hex_string(
                transaction_erc1155_transfer_2["commitments"][0]
                    .as_str()
                    .unwrap(),
            )
            .unwrap(),
        ],
        "http://client2:3000",
    )
    .await
    .unwrap();
    info!("Transfer commitments are now on-chain");

    // check that the new balances are as expected
    let balance = get_erc20_balance(
        &http_client,
        Url::parse(&settings.nightfall_client.url).unwrap(),
    )
    .await;
    info!(
        "Balance of ERC20 tokens held as layer 2 commitments by client 1: {}",
        balance
    );
    assert_eq!(balance, 1 + client1_starting_balance);

    let balance = get_erc20_balance(&http_client, Url::parse("http://client2:3000").unwrap()).await;
    info!(
        "Balance of ERC20 tokens held as layer 2 commitments by client2: {}",
        balance
    );
    assert_eq!(balance, 20 + client2_starting_balance);

    info!("Sending withdraw transactions");
    let url = Url::parse("http://client2:3000")
        .unwrap()
        .join("v1/withdraw")
        .unwrap();
    // compute the recipient address from the signing key (we will reuse the deployer key here to withdraw it to ourselves)
    let recipient_address = get_recipient_address(&settings).unwrap();
    let transaction_erc20_withdraw_0 = create_nf3_withdraw_transaction(
        &http_client,
        url.clone(),
        TokenType::ERC20,
        test_settings.erc20_withdraw_0,
        recipient_address.clone(),
    )
    .await
    .unwrap();
    debug!("transaction_erc20_withdraw_0 has been created");

    let transaction_erc20_withdraw_1 = create_nf3_withdraw_transaction(
        &http_client,
        url.clone(),
        TokenType::ERC20,
        test_settings.erc20_withdraw_1,
        recipient_address.clone(),
    )
    .await
    .unwrap();
    debug!("transaction_erc20_withdraw_1 has been created");

    let transaction_erc20_withdraw_2 = create_nf3_withdraw_transaction(
        &http_client,
        url.clone(),
        TokenType::ERC20,
        test_settings.erc20_withdraw_2,
        recipient_address.clone(),
    )
    .await
    .unwrap();
    debug!("transaction_erc20_withdraw_2 has been created");

    // get commitment hashes to act as database keys
    // query the DB for these hashes and wait until we have found them all

    let mut proceed = 0;
    while proceed == 0 {
        let result =
            de_escrow_request(transaction_erc20_withdraw_0.clone(), "http://client2:3000").await;
        match result {
            Ok(b) => {
                if b == 1 {
                    info!("Withdrawing funds");
                } else {
                    info!("Not yet able to withdraw funds");
                }
                proceed = b;
            }
            Err(_) => {
                info!("Could not yet withdraw funds");
                proceed = 0;
            }
        }
        tokio::time::sleep(tokio::time::Duration::from_secs(5)).await;
    }
    debug!("erc20_withdraw_0 has been withdrawn");

    proceed = 0;

    while proceed == 0 {
        let result =
            de_escrow_request(transaction_erc20_withdraw_1.clone(), "http://client2:3000").await;
        match result {
            Ok(b) => {
                if b == 1 {
                    info!("Withdrawing funds");
                } else {
                    info!("Not yet able to withdraw funds");
                }
                proceed = b;
            }
            Err(_) => {
                info!("Could not yet withdraw funds");
                proceed = 0;
            }
        }
        tokio::time::sleep(tokio::time::Duration::from_secs(5)).await;
    }
    debug!("erc20_withdraw_1 has been withdrawn");

    proceed = 0;

    while proceed == 0 {
        let result =
            de_escrow_request(transaction_erc20_withdraw_2.clone(), "http://client2:3000").await;
        match result {
            Ok(_) => {
                info!("Withdrawing funds");
                proceed = 1;
            }
            Err(_) => {
                info!("Could not yet withdraw funds");
                proceed = 0;
            }
        }
        tokio::time::sleep(tokio::time::Duration::from_secs(5)).await;
    }
    proceed = 0;

    info!("Successfully withdrew ERC20 tokens");
    let balance = get_erc20_balance(&http_client, Url::parse("http://client2:3000").unwrap()).await;
    info!(
        "Balance of ERC20 tokens held as layer 2 commitments by client2: {}",
        balance
    );
    assert_eq!(balance, 17 + client2_starting_balance);

    let transaction_erc721_withdraw = create_nf3_withdraw_transaction(
        &http_client,
        url.clone(),
        TokenType::ERC721,
        test_settings.erc721_withdraw,
        recipient_address.clone(),
    )
    .await
    .unwrap();
    debug!("transaction_erc721_withdraw has been created");

    while proceed == 0 {
        let result =
            de_escrow_request(transaction_erc721_withdraw.clone(), "http://client2:3000").await;
        match result {
            Ok(_) => {
                info!("Withdrawing funds");
                proceed = 1;
            }
            Err(_) => {
                info!("Could not yet withdraw funds");
                proceed = 0;
            }
        }
        tokio::time::sleep(tokio::time::Duration::from_secs(5)).await;
    }

    proceed = 0;

    info!("Successfully withdrew ERC721 tokens");

    let transaction_erc3525_withdraw = create_nf3_withdraw_transaction(
        &http_client,
        url.clone(),
        TokenType::ERC3525,
        test_settings.erc3525_withdraw,
        recipient_address.clone(),
    )
    .await
    .unwrap();
    debug!("transaction_erc3525_withdraw has been created");

    while proceed == 0 {
        let result =
            de_escrow_request(transaction_erc3525_withdraw.clone(), "http://client2:3000").await;
        match result {
            Ok(_) => {
                info!("Withdrawing funds");
                proceed = 1;
            }
            Err(_) => {
                info!("Could not yet withdraw funds");
                proceed = 0;
            }
        }
        tokio::time::sleep(tokio::time::Duration::from_secs(5)).await;
    }

    proceed = 0;

    info!("Successfully withdrew ERC3525 token");

    let transaction_erc1155_withdraw_1 = create_nf3_withdraw_transaction(
        &http_client,
        url.clone(),
        TokenType::ERC1155,
        test_settings.erc1155_withdraw_1,
        recipient_address.clone(),
    )
    .await
    .unwrap();
    debug!("transaction_erc1155_withdraw_1 has been created");

    let transaction_erc1155_withdraw_2 = create_nf3_withdraw_transaction(
        &http_client,
        url.clone(),
        TokenType::ERC1155,
        test_settings.erc1155_withdraw_2_nft,
        recipient_address.clone(),
    )
    .await
    .unwrap();
    debug!("transaction_erc1155_withdraw_2 has been created");

    while proceed == 0 {
        let result = de_escrow_request(
            transaction_erc1155_withdraw_1.clone(),
            "http://client2:3000",
        )
        .await;
        match result {
            Ok(_) => {
                info!("Withdrawing funds");
                proceed = 1;
            }
            Err(_) => {
                info!("Could not yet withdraw funds");
                proceed = 0;
            }
        }
        tokio::time::sleep(tokio::time::Duration::from_secs(5)).await;
    }

    proceed = 0;
    while proceed == 0 {
        let result = de_escrow_request(
            transaction_erc1155_withdraw_2.clone(),
            "http://client2:3000",
        )
        .await;
        match result {
            Ok(_) => {
                info!("Withdrawing funds");
                proceed = 1;
            }
            Err(_) => {
                info!("Could not yet withdraw funds");
                proceed = 0;
            }
        }
        tokio::time::sleep(tokio::time::Duration::from_secs(5)).await;
    }

    info!("Successfully withdrew ERC1155 tokens");

    // get the final balance of all the addresses used. As these are all addresses funded by Anvil,
    // we can simple print those balances
    let client = get_blockchain_client_connection()
        .await
        .read()
        .await
        .get_client();
    let accounts = client.get_accounts().await.unwrap();
    let initial_balance = U256::from(parse_units("10000.0", "ether").unwrap());
    let final_balances = try_join_all(
        accounts
            .iter()
            .map(|a| client.get_balance(*a, None))
            .collect::<Vec<_>>(),
    )
    .await
    .unwrap()
    .iter()
    .map(|b| initial_balance - b)
    .collect::<Vec<_>>();
    let final_balances_str = final_balances
        .iter()
        .map(|b| format_units(*b, "ether").unwrap())
        .collect::<Vec<_>>();
    let total = final_balances.iter().fold(U256::zero(), |acc, b| acc + b);
    info!("Eth spent was {:#?}", final_balances_str);
    info!(
        "Total spent was {:#?}",
        format_units(total, "ether").unwrap()
    );
>>>>>>> 7a629267
}<|MERGE_RESOLUTION|>--- conflicted
+++ resolved
@@ -13,7 +13,6 @@
         settings.nightfall_test.log_level.as_str(),
         settings.log_app_only,
     );
-<<<<<<< HEAD
     // set up a vec to hold responses from the webhook server
     let responses = Arc::new(tokio::sync::Mutex::new(Vec::new()));
     let mut tasks = JoinSet::new();
@@ -27,935 +26,4 @@
     
     tasks.join_next().await; // wait for any task to finish
     info!("Nightfall test client exited.");
-=======
-    info!("Running tests on nightall_client http:// interface");
-
-    // generate the zkp keys (they will be held in-memory in the client)
-    let url = Url::parse(&settings.nightfall_client.url)
-        .unwrap()
-        .join("v1/deriveKey")
-        .unwrap();
-    let key_request = test_settings.key_request;
-    let _zkp_key = get_key(url, &key_request).await.unwrap();
-    let url = Url::parse("http://client2:3000")
-        .unwrap()
-        .join("v1/deriveKey")
-        .unwrap();
-    let key_request2 = test_settings.key_request2;
-    let zkp_key2 = get_key(url, &key_request2).await.unwrap();
-    info!("* zkp keys created");
-
-    forge_command(&["install"]);
-    forge_command(&[
-        "script",
-        "MockDeployer",
-        "--fork-url",
-        &settings.ethereum_client_url,
-        "--broadcast",
-        "--force",
-    ]);
-
-    let _ = load_addresses(&settings).unwrap();
-    info!("* contract addresses obtained");
-
-    // Validate the certificate with the server before proceeding
-    info!("Validating Client's certificate");
-    let http_client = reqwest::Client::new();
-    let cert_url = Url::parse(&settings.nightfall_client.url)
-        .unwrap()
-        .join("/v1/certification")
-        .unwrap();
-
-    let client_cert =
-        fs::read("../blockchain_assets/test_contracts/X509/_certificates/user/user-1.der")
-            .expect("Failed to read user-1 certificate");
-    let client_cert_private_key =
-        fs::read("../blockchain_assets/test_contracts/X509/_certificates/user/user-1.priv_key")
-            .expect("Failed to read user priv_key");
-
-    let client_certificate_req = CertificateReq {
-        certificate: client_cert,
-        certificate_private_key: client_cert_private_key,
-    };
-    validate_certificate_with_server(&http_client, cert_url, client_certificate_req.clone())
-        .await
-        .expect("Certificate validation failed");
-
-    info!("Validating Client Two's certificate");
-    let cert_url = Url::parse("http://client2:3000")
-        .unwrap()
-        .join("/v1/certification")
-        .unwrap();
-    validate_certificate_with_server(&http_client, cert_url, client_certificate_req)
-        .await
-        .expect("Certificate validation failed");
-
-    info!("Validating Proposer's certificate");
-    //let http_client = reqwest::Client::new();
-    let cert_url = Url::parse(&settings.nightfall_proposer.url)
-        .unwrap()
-        .join("/v1/certification")
-        .unwrap();
-    let proposer_cert =
-        fs::read("../blockchain_assets/test_contracts/X509/_certificates/user/user-2.der")
-            .expect("Failed to read proposer's certificate");
-    let proposer_cert_private_key =
-        fs::read("../blockchain_assets/test_contracts/X509/_certificates/user/user-2.priv_key")
-            .expect("Failed to read proposer's certificate priv_key");
-    let proposer_certificate_req = CertificateReq {
-        certificate: proposer_cert,
-        certificate_private_key: proposer_cert_private_key,
-    };
-    validate_certificate_with_server(&http_client, cert_url, proposer_certificate_req)
-        .await
-        .expect("Certificate validation failed");
-
-    //see if the NF4_LARGE_BLOCK_TEST environment variable is set to 'true' and run the large block test only if it is
-    let (
-        client1_starting_balance,
-        client2_starting_balance,
-        client1_starting_fee_balance,
-        nullified_count,
-    ) = if std::env::var("NF4_LARGE_BLOCK_TEST").is_ok()
-        && std::env::var("NF4_LARGE_BLOCK_TEST").unwrap() == "true"
-    {
-        warn!("Running large block test");
-        const N_LARGE_BLOCK: usize = 64;
-        const DEPOSIT_FEE: &str = "0x06";
-
-        // work out how much we'll change the balance of the two clients by making the large block deposits
-        let client2_starting_balance = N_LARGE_BLOCK as i64
-            * i64::from_hex_string(&test_settings.erc20_transfer_large_block.value).unwrap();
-        let client1_starting_balance = N_LARGE_BLOCK as i64
-            * 2
-            * i64::from_hex_string(&test_settings.erc20_deposit_large_block.value).unwrap()
-            - client2_starting_balance;
-        let client2_starting_fee_balance = N_LARGE_BLOCK as i64
-            * i64::from_hex_string(&test_settings.erc20_transfer_large_block.fee).unwrap();
-        let client1_starting_fee_balance =
-            N_LARGE_BLOCK as i64 * 2 * i64::from_hex_string(DEPOSIT_FEE).unwrap()
-                - client2_starting_fee_balance;
-
-        // make up to 64 deposits so that we can test a large block (reuse deposit 2 data)
-        // // first we need to pause block assembly so that we can make all the deposits in the same block
-        let pause_url = Url::parse(&settings.nightfall_proposer.url)
-            .unwrap()
-            .join("v1/pause")
-            .unwrap();
-        let res = http_client.get(pause_url).send().await.unwrap();
-        assert!(res.status().is_success());
-
-        // create deposit commitments first
-        let url = Url::parse(&settings.nightfall_client.url)
-            .unwrap()
-            .join("v1/deposit")
-            .unwrap();
-        let mut large_block_deposits = vec![];
-        for _ in 0..N_LARGE_BLOCK * 2 {
-            let large_block_deposit = create_nf3_deposit_transaction(
-                &http_client,
-                url.clone(),
-                TokenType::ERC20,
-                test_settings.erc20_deposit_large_block.clone(),
-                DEPOSIT_FEE.to_string(), //deposit_fee
-            )
-            .await
-            .unwrap();
-
-            large_block_deposits.push(Fr254::from_hex_string(&large_block_deposit.0).unwrap());
-            large_block_deposits
-                .push(Fr254::from_hex_string(&large_block_deposit.1.clone().unwrap()).unwrap());
-        }
-        //now we can resume block assembly
-        let resume_url = Url::parse(&settings.nightfall_proposer.url)
-            .unwrap()
-            .join("v1/resume")
-            .unwrap();
-        let res = http_client.get(resume_url).send().await.unwrap();
-        assert!(res.status().is_success());
-
-        wait_on_chain(&large_block_deposits, &get_settings().nightfall_client.url)
-            .await
-            .unwrap();
-
-        info!("A large block full of ERC20 Deposits is now on-chain");
-
-        // next, we'll do transfers
-        // // but first we need to pause block assembly so that we can make all the transfers in the same block
-        let pause_url = Url::parse(&settings.nightfall_proposer.url)
-            .unwrap()
-            .join("v1/pause")
-            .unwrap();
-        let res = http_client.get(pause_url).send().await.unwrap();
-        assert!(res.status().is_success());
-
-        let url = Url::parse(&settings.nightfall_client.url)
-            .unwrap()
-            .join("v1/transfer")
-            .unwrap();
-        // then make n transfers
-        let mut large_block_transfers = vec![];
-        for _ in 0..N_LARGE_BLOCK {
-            let large_block_transfer = create_nf3_transfer_transaction(
-                zkp_key2,
-                &http_client,
-                url.clone(),
-                TokenType::ERC20,
-                test_settings.erc20_transfer_large_block.clone(),
-            )
-            .await
-            .unwrap();
-            large_block_transfers.push(large_block_transfer);
-        }
-        // work out how many nullifiers we spent
-        let nullifier_count: usize = large_block_transfers
-            .iter()
-            .flat_map(|l| l["nullifiers"].as_array().unwrap())
-            .filter(|n| !((Fr254::from_hex_string(n.as_str().unwrap()).unwrap()).is_zero()))
-            .count();
-
-        //now we can resume block assembly
-        let resume_url = Url::parse(&settings.nightfall_proposer.url)
-            .unwrap()
-            .join("v1/resume")
-            .unwrap();
-        let res = http_client.get(resume_url).send().await.unwrap();
-        assert!(res.status().is_success());
-
-        wait_on_chain(
-            large_block_transfers
-                .iter()
-                .map(|l| Fr254::from_hex_string(l["commitments"][0].as_str().unwrap()).unwrap())
-                .collect::<Vec<_>>()
-                .as_slice(),
-            "http://client2:3000",
-        )
-        .await
-        .unwrap();
-        info!("A large block full of ERC20 Transfers is now on-chain");
-        (
-            client1_starting_balance,
-            client2_starting_balance,
-            client1_starting_fee_balance,
-            nullifier_count,
-        )
-    } else {
-        (0, 0, 0, 0)
-    };
-
-    // /***********************************************************************************************
-    //  * Tests using the client_nf_3 API
-    //  **********************************************************************************************/
-    // // Test values are carefully chosen so we can test the full range of token types and values, please don't change them. Instead, please add new tests if you need to test new values.
-    // // To make the tests more readable and easier to debug, we submit commitments to blockchain everytime when we make requests for a specific token.
-    info!("Commencing tests using the client_nf_3 API");
-    // // create deposit requests
-    let url = Url::parse(&settings.nightfall_client.url)
-        .unwrap()
-        .join("v1/deposit")
-        .unwrap();
-
-    let transaction_erc20_deposit_0 = create_nf3_deposit_transaction(
-        &http_client,
-        url.clone(),
-        TokenType::ERC20,
-        test_settings.erc20_deposit_0.clone(),
-        "0x00".to_string(), //deposit_fee
-    )
-    .await
-    .unwrap();
-    debug!("transaction_erc20_deposit_0 has been created");
-
-    let transaction_erc20_deposit_1 = create_nf3_deposit_transaction(
-        &http_client,
-        url.clone(),
-        TokenType::ERC20,
-        test_settings.erc20_deposit_1,
-        "0x27".to_string(), //deposit_fee
-    )
-    .await
-    .unwrap();
-    debug!("transaction_erc20_deposit_1 has been created");
-
-    let transaction_erc20_deposit_2 = create_nf3_deposit_transaction(
-        &http_client,
-        url.clone(),
-        TokenType::ERC20,
-        test_settings.erc20_deposit_2.clone(),
-        "0x06".to_string(), //deposit_fee
-    )
-    .await
-    .unwrap();
-    debug!("transaction_erc20_deposit_2 has been created");
-
-    let transaction_erc20_deposit_3 = create_nf3_deposit_transaction(
-        &http_client,
-        url.clone(),
-        TokenType::ERC20,
-        test_settings.erc20_deposit_3,
-        "0x00".to_string(), //deposit_fee
-    )
-    .await
-    .unwrap();
-    debug!("transaction_erc20_deposit_3 has been created");
-
-    // check that we have no 'balance' of the ERC721 token
-    // get the balance of the ERC721 token we just deposited
-    let balance = get_erc721_balance(
-        &http_client,
-        Url::parse(&settings.nightfall_client.url).unwrap(),
-        test_settings.erc721_deposit.token_id.clone(),
-    )
-    .await;
-    assert_eq!(None, balance);
-
-    let transaction_erc721_deposit = create_nf3_deposit_transaction(
-        &http_client,
-        url.clone(),
-        TokenType::ERC721,
-        test_settings.erc721_deposit.clone(),
-        "0x08".to_string(), //deposit_fee
-    )
-    .await
-    .unwrap();
-    debug!("transaction_erc721_deposit has been created");
-
-    let transaction_erc3525_deposit_1 = create_nf3_deposit_transaction(
-        &http_client,
-        url.clone(),
-        TokenType::ERC3525,
-        test_settings.erc3525_deposit_1,
-        "0x0b".to_string(), //deposit_fee
-    )
-    .await
-    .unwrap();
-    debug!("transaction_erc3525_deposit_1 has been created");
-
-    let transaction_erc3525_deposit_2 = create_nf3_deposit_transaction(
-        &http_client,
-        url.clone(),
-        TokenType::ERC3525,
-        test_settings.erc3525_deposit_2,
-        "0x0e".to_string(), //deposit_fee
-    )
-    .await
-    .unwrap();
-    debug!("transaction_erc3525_deposit_2 has been created");
-
-    let transaction_erc1155_deposit_1 = create_nf3_deposit_transaction(
-        &http_client,
-        url.clone(),
-        TokenType::ERC1155,
-        test_settings.erc1155_deposit_1,
-        "0x11".to_string(), //deposit_fee
-    )
-    .await
-    .unwrap();
-    debug!("transaction_erc1155_deposit_1 has been created");
-
-    let transaction_erc1155_deposit_2 = create_nf3_deposit_transaction(
-        &http_client,
-        url.clone(),
-        TokenType::ERC1155,
-        test_settings.erc1155_deposit_2,
-        "0x14".to_string(), //deposit_fee
-    )
-    .await
-    .unwrap();
-    debug!("transaction_erc1155_deposit_2 has been created");
-
-    let transaction_erc1155_deposit_3 = create_nf3_deposit_transaction(
-        &http_client,
-        url.clone(),
-        TokenType::ERC1155,
-        test_settings.erc1155_deposit_3_nft,
-        "0x16".to_string(), //deposit_fee
-    )
-    .await
-    .unwrap();
-    debug!("transaction_erc1155_deposit_3 has been created");
-
- 
-    // for each deposit request, we have value commitment and fee commitment (if fee is non-zero)
-    // wait for the commitments to appear on-chain - we can't transfer until they are there
-    wait_on_chain(
-        &[
-            Fr254::from_hex_string(&transaction_erc20_deposit_0.0).unwrap(),
-            Fr254::from_hex_string(&transaction_erc20_deposit_1.0).unwrap(),
-            Fr254::from_hex_string(&transaction_erc20_deposit_1.1.unwrap()).unwrap(),
-            Fr254::from_hex_string(&transaction_erc20_deposit_2.0).unwrap(),
-            Fr254::from_hex_string(&transaction_erc20_deposit_2.1.unwrap()).unwrap(),
-            Fr254::from_hex_string(&transaction_erc20_deposit_3.0).unwrap(),
-            Fr254::from_hex_string(&transaction_erc721_deposit.0).unwrap(),
-            Fr254::from_hex_string(&transaction_erc721_deposit.1.unwrap()).unwrap(),
-            Fr254::from_hex_string(&transaction_erc3525_deposit_1.0).unwrap(),
-            Fr254::from_hex_string(&transaction_erc3525_deposit_1.1.unwrap()).unwrap(),
-            Fr254::from_hex_string(&transaction_erc3525_deposit_2.0).unwrap(),
-            Fr254::from_hex_string(&transaction_erc3525_deposit_2.1.unwrap()).unwrap(),
-            Fr254::from_hex_string(&transaction_erc1155_deposit_1.0).unwrap(),
-            Fr254::from_hex_string(&transaction_erc1155_deposit_1.1.unwrap()).unwrap(),
-            Fr254::from_hex_string(&transaction_erc1155_deposit_2.0).unwrap(),
-            Fr254::from_hex_string(&transaction_erc1155_deposit_2.1.unwrap()).unwrap(),
-            Fr254::from_hex_string(&transaction_erc1155_deposit_3.0).unwrap(),
-            Fr254::from_hex_string(&transaction_erc1155_deposit_3.1.unwrap()).unwrap(),
-        ],
-        &get_settings().nightfall_client.url,
-    )
-    .await
-    .unwrap();
-    info!("Deposit commitments for client 1 are now on-chain");
-
-    // get the balance of the ERC721 token we just deposited
-    let balance = get_erc721_balance(
-        &http_client,
-        Url::parse(&settings.nightfall_client.url).unwrap(),
-        test_settings.erc721_deposit.token_id,
-    )
-    .await;
-    assert!(balance.is_some_and(|balance| balance.is_zero()));
-
-    // get the fee balance
-    let fee_balance = get_fee_balance(
-        &http_client,
-        Url::parse(&settings.nightfall_client.url).unwrap(),
-    )
-    .await;
-    info!(
-        "Fee Commitment Balance  held as layer 2 commitments by client1: {}",
-        fee_balance
-    );
-    assert_eq!(fee_balance, 137 + client1_starting_fee_balance);
-
-    info!("Making client2 fee commitments so that it can withdraw");
-    // give client 2 some deposit fee commitments so that it can transact
-    // we need up to seven commitments because we'll want to do up to seven withdraws in
-    // the same block (we don't control when a block is computed), so we can't use a single commitment
-    // even if it has enough value because the change won't be available until the next block.
-   
-    let url2 = Url::parse("http://client2:3000")
-        .unwrap()
-        .join("v1/deposit")
-        .unwrap();
-    let mut transactions_erc20_deposit_4: Vec<(String, Option<String>)> = vec![];
-    for _ in 0..7 {
-        transactions_erc20_deposit_4.push(
-            create_nf3_deposit_transaction(
-                &http_client,
-                url2.clone(),
-                TokenType::ERC20,
-                test_settings.erc20_deposit_4.clone(),
-                "0x20".to_string(), //deposit_fee
-            )
-            .await
-            .unwrap(),
-        );
-        debug!("transaction_erc20_deposit_4 has been created");
-    }
- 
-    for transaction in transactions_erc20_deposit_4.iter_mut().take(7) {
-        // wait for the client2 fee commitments to appear on-chain
-        wait_on_chain(
-            &[
-                Fr254::from_hex_string(&transaction.0).unwrap(),
-                Fr254::from_hex_string(transaction.1.as_mut().unwrap()).unwrap(),
-            ],
-            "http://client2:3000",
-        )
-        .await
-        .unwrap();
-    }
-    info!("Client2 ERC20 fee commitments are now on-chain");
-
-    // get the balance of the ERC20 tokens we just deposited
-    let balance = get_erc20_balance(
-        &http_client,
-        Url::parse(&settings.nightfall_client.url).unwrap(),
-    )
-    .await;
-    info!(
-        "Balance of ERC20 tokens held as layer 2 commitments by client 1: {}",
-        balance
-    );
-    assert_eq!(balance, 14 + client1_starting_balance);
-
-    let balance = get_erc20_balance(&http_client, Url::parse("http://client2:3000").unwrap()).await;
-    info!(
-        "Balance of ERC20 tokens held as layer 2 commitments by client 2: {}",
-        balance
-    );
-    assert_eq!(balance, 7 + client2_starting_balance);
-
-    info!("Sending transfer transactions");
-  
-    let url = Url::parse(&settings.nightfall_client.url)
-        .unwrap()
-        .join("v1/transfer")
-        .unwrap();
-    let transaction_erc20_transfer_0 = create_nf3_transfer_transaction(
-        zkp_key2,
-        &http_client,
-        url.clone(),
-        TokenType::ERC20,
-        test_settings.erc20_transfer_0,
-    )
-    .await
-    .unwrap();
-    let transaction_erc20_transfer_1 = create_nf3_transfer_transaction(
-        zkp_key2,
-        &http_client,
-        url.clone(),
-        TokenType::ERC20,
-        test_settings.erc20_transfer_1,
-    )
-    .await
-    .unwrap();
-    debug!("transaction_erc20_transfer_1 has been created");
-    let transaction_erc20_transfer_2 = create_nf3_transfer_transaction(
-        zkp_key2,
-        &http_client,
-        url.clone(),
-        TokenType::ERC20,
-        test_settings.erc20_transfer_2,
-    )
-    .await
-    .unwrap();
-    debug!("transaction_erc20_transfer_2 has been created");
- 
-    wait_on_chain(
-        &[
-            Fr254::from_hex_string(
-                transaction_erc20_transfer_0["commitments"][0]
-                    .as_str()
-                    .unwrap(),
-            )
-            .unwrap(),
-            Fr254::from_hex_string(
-                transaction_erc20_transfer_1["commitments"][0]
-                    .as_str()
-                    .unwrap(),
-            )
-            .unwrap(),
-            Fr254::from_hex_string(
-                transaction_erc20_transfer_2["commitments"][0]
-                    .as_str()
-                    .unwrap(),
-            )
-            .unwrap(),
-        ],
-        "http://client2:3000",
-    )
-    .await
-    .unwrap();
-    info!("ERC20 Transfer commitments are now on-chain");
-
-    // check that we have nullified the correct number of commitments
-    let nullifier_count = transaction_erc20_transfer_0["nullifiers"]
-        .as_array()
-        .unwrap()
-        .iter()
-        .filter(|n| !((Fr254::from_hex_string(n.as_str().unwrap()).unwrap()).is_zero()))
-        .count()
-        + transaction_erc20_transfer_1["nullifiers"]
-            .as_array()
-            .unwrap()
-            .iter()
-            .filter(|n| !((Fr254::from_hex_string(n.as_str().unwrap()).unwrap()).is_zero()))
-            .count()
-        + transaction_erc20_transfer_2["nullifiers"]
-            .as_array()
-            .unwrap()
-            .iter()
-            .filter(|n| !((Fr254::from_hex_string(n.as_str().unwrap()).unwrap()).is_zero()))
-            .count()
-        + nullified_count;
-    info!("Expected spent commitment count: {}", nullifier_count);
-    let spent_commitments = count_spent_commitments(&http_client, url.clone())
-        .await
-        .unwrap();
-    assert_eq!(spent_commitments, nullifier_count);
-
-    let transaction_erc721_transfer = create_nf3_transfer_transaction(
-        zkp_key2,
-        &http_client,
-        url.clone(),
-        TokenType::ERC721,
-        test_settings.erc721_transfer,
-    )
-    .await
-    .unwrap();
-    debug!("transaction_erc721_transfer has been created");
-
-    let transaction_erc3525_transfer_1 = create_nf3_transfer_transaction(
-        zkp_key2,
-        &http_client,
-        url.clone(),
-        TokenType::ERC3525,
-        test_settings.erc3525_transfer_1,
-    )
-    .await
-    .unwrap();
-    debug!("transaction_erc3525_transfer_1 has been created");
-
-    let transaction_erc3525_transfer_2 = create_nf3_transfer_transaction(
-        zkp_key2,
-        &http_client,
-        url.clone(),
-        TokenType::ERC3525,
-        test_settings.erc3525_transfer_2,
-    )
-    .await
-    .unwrap();
-    debug!("transaction_erc3525_transfer_2 has been created");
-
-    let transaction_erc1155_transfer_1 = create_nf3_transfer_transaction(
-        zkp_key2,
-        &http_client,
-        url.clone(),
-        TokenType::ERC1155,
-        test_settings.erc1155_transfer_1,
-    )
-    .await
-    .unwrap();
-    debug!("transaction_erc1155_transfer_1 has been created");
-
-    let transaction_erc1155_transfer_2 = create_nf3_transfer_transaction(
-        zkp_key2,
-        &http_client,
-        url.clone(),
-        TokenType::ERC1155,
-        test_settings.erc1155_transfer_2_nft,
-    )
-    .await
-    .unwrap();
-    debug!("transaction_erc1155_transfer_2 has been created");
-
-    wait_on_chain(
-        &[
-            Fr254::from_hex_string(
-                transaction_erc721_transfer["commitments"][0]
-                    .as_str()
-                    .unwrap(),
-            )
-            .unwrap(),
-            Fr254::from_hex_string(
-                transaction_erc3525_transfer_1["commitments"][0]
-                    .as_str()
-                    .unwrap(),
-            )
-            .unwrap(),
-            Fr254::from_hex_string(
-                transaction_erc3525_transfer_2["commitments"][0]
-                    .as_str()
-                    .unwrap(),
-            )
-            .unwrap(),
-            Fr254::from_hex_string(
-                transaction_erc1155_transfer_1["commitments"][0]
-                    .as_str()
-                    .unwrap(),
-            )
-            .unwrap(),
-            Fr254::from_hex_string(
-                transaction_erc1155_transfer_2["commitments"][0]
-                    .as_str()
-                    .unwrap(),
-            )
-            .unwrap(),
-        ],
-        "http://client2:3000",
-    )
-    .await
-    .unwrap();
-    info!("Transfer commitments are now on-chain");
-
-    // check that the new balances are as expected
-    let balance = get_erc20_balance(
-        &http_client,
-        Url::parse(&settings.nightfall_client.url).unwrap(),
-    )
-    .await;
-    info!(
-        "Balance of ERC20 tokens held as layer 2 commitments by client 1: {}",
-        balance
-    );
-    assert_eq!(balance, 1 + client1_starting_balance);
-
-    let balance = get_erc20_balance(&http_client, Url::parse("http://client2:3000").unwrap()).await;
-    info!(
-        "Balance of ERC20 tokens held as layer 2 commitments by client2: {}",
-        balance
-    );
-    assert_eq!(balance, 20 + client2_starting_balance);
-
-    info!("Sending withdraw transactions");
-    let url = Url::parse("http://client2:3000")
-        .unwrap()
-        .join("v1/withdraw")
-        .unwrap();
-    // compute the recipient address from the signing key (we will reuse the deployer key here to withdraw it to ourselves)
-    let recipient_address = get_recipient_address(&settings).unwrap();
-    let transaction_erc20_withdraw_0 = create_nf3_withdraw_transaction(
-        &http_client,
-        url.clone(),
-        TokenType::ERC20,
-        test_settings.erc20_withdraw_0,
-        recipient_address.clone(),
-    )
-    .await
-    .unwrap();
-    debug!("transaction_erc20_withdraw_0 has been created");
-
-    let transaction_erc20_withdraw_1 = create_nf3_withdraw_transaction(
-        &http_client,
-        url.clone(),
-        TokenType::ERC20,
-        test_settings.erc20_withdraw_1,
-        recipient_address.clone(),
-    )
-    .await
-    .unwrap();
-    debug!("transaction_erc20_withdraw_1 has been created");
-
-    let transaction_erc20_withdraw_2 = create_nf3_withdraw_transaction(
-        &http_client,
-        url.clone(),
-        TokenType::ERC20,
-        test_settings.erc20_withdraw_2,
-        recipient_address.clone(),
-    )
-    .await
-    .unwrap();
-    debug!("transaction_erc20_withdraw_2 has been created");
-
-    // get commitment hashes to act as database keys
-    // query the DB for these hashes and wait until we have found them all
-
-    let mut proceed = 0;
-    while proceed == 0 {
-        let result =
-            de_escrow_request(transaction_erc20_withdraw_0.clone(), "http://client2:3000").await;
-        match result {
-            Ok(b) => {
-                if b == 1 {
-                    info!("Withdrawing funds");
-                } else {
-                    info!("Not yet able to withdraw funds");
-                }
-                proceed = b;
-            }
-            Err(_) => {
-                info!("Could not yet withdraw funds");
-                proceed = 0;
-            }
-        }
-        tokio::time::sleep(tokio::time::Duration::from_secs(5)).await;
-    }
-    debug!("erc20_withdraw_0 has been withdrawn");
-
-    proceed = 0;
-
-    while proceed == 0 {
-        let result =
-            de_escrow_request(transaction_erc20_withdraw_1.clone(), "http://client2:3000").await;
-        match result {
-            Ok(b) => {
-                if b == 1 {
-                    info!("Withdrawing funds");
-                } else {
-                    info!("Not yet able to withdraw funds");
-                }
-                proceed = b;
-            }
-            Err(_) => {
-                info!("Could not yet withdraw funds");
-                proceed = 0;
-            }
-        }
-        tokio::time::sleep(tokio::time::Duration::from_secs(5)).await;
-    }
-    debug!("erc20_withdraw_1 has been withdrawn");
-
-    proceed = 0;
-
-    while proceed == 0 {
-        let result =
-            de_escrow_request(transaction_erc20_withdraw_2.clone(), "http://client2:3000").await;
-        match result {
-            Ok(_) => {
-                info!("Withdrawing funds");
-                proceed = 1;
-            }
-            Err(_) => {
-                info!("Could not yet withdraw funds");
-                proceed = 0;
-            }
-        }
-        tokio::time::sleep(tokio::time::Duration::from_secs(5)).await;
-    }
-    proceed = 0;
-
-    info!("Successfully withdrew ERC20 tokens");
-    let balance = get_erc20_balance(&http_client, Url::parse("http://client2:3000").unwrap()).await;
-    info!(
-        "Balance of ERC20 tokens held as layer 2 commitments by client2: {}",
-        balance
-    );
-    assert_eq!(balance, 17 + client2_starting_balance);
-
-    let transaction_erc721_withdraw = create_nf3_withdraw_transaction(
-        &http_client,
-        url.clone(),
-        TokenType::ERC721,
-        test_settings.erc721_withdraw,
-        recipient_address.clone(),
-    )
-    .await
-    .unwrap();
-    debug!("transaction_erc721_withdraw has been created");
-
-    while proceed == 0 {
-        let result =
-            de_escrow_request(transaction_erc721_withdraw.clone(), "http://client2:3000").await;
-        match result {
-            Ok(_) => {
-                info!("Withdrawing funds");
-                proceed = 1;
-            }
-            Err(_) => {
-                info!("Could not yet withdraw funds");
-                proceed = 0;
-            }
-        }
-        tokio::time::sleep(tokio::time::Duration::from_secs(5)).await;
-    }
-
-    proceed = 0;
-
-    info!("Successfully withdrew ERC721 tokens");
-
-    let transaction_erc3525_withdraw = create_nf3_withdraw_transaction(
-        &http_client,
-        url.clone(),
-        TokenType::ERC3525,
-        test_settings.erc3525_withdraw,
-        recipient_address.clone(),
-    )
-    .await
-    .unwrap();
-    debug!("transaction_erc3525_withdraw has been created");
-
-    while proceed == 0 {
-        let result =
-            de_escrow_request(transaction_erc3525_withdraw.clone(), "http://client2:3000").await;
-        match result {
-            Ok(_) => {
-                info!("Withdrawing funds");
-                proceed = 1;
-            }
-            Err(_) => {
-                info!("Could not yet withdraw funds");
-                proceed = 0;
-            }
-        }
-        tokio::time::sleep(tokio::time::Duration::from_secs(5)).await;
-    }
-
-    proceed = 0;
-
-    info!("Successfully withdrew ERC3525 token");
-
-    let transaction_erc1155_withdraw_1 = create_nf3_withdraw_transaction(
-        &http_client,
-        url.clone(),
-        TokenType::ERC1155,
-        test_settings.erc1155_withdraw_1,
-        recipient_address.clone(),
-    )
-    .await
-    .unwrap();
-    debug!("transaction_erc1155_withdraw_1 has been created");
-
-    let transaction_erc1155_withdraw_2 = create_nf3_withdraw_transaction(
-        &http_client,
-        url.clone(),
-        TokenType::ERC1155,
-        test_settings.erc1155_withdraw_2_nft,
-        recipient_address.clone(),
-    )
-    .await
-    .unwrap();
-    debug!("transaction_erc1155_withdraw_2 has been created");
-
-    while proceed == 0 {
-        let result = de_escrow_request(
-            transaction_erc1155_withdraw_1.clone(),
-            "http://client2:3000",
-        )
-        .await;
-        match result {
-            Ok(_) => {
-                info!("Withdrawing funds");
-                proceed = 1;
-            }
-            Err(_) => {
-                info!("Could not yet withdraw funds");
-                proceed = 0;
-            }
-        }
-        tokio::time::sleep(tokio::time::Duration::from_secs(5)).await;
-    }
-
-    proceed = 0;
-    while proceed == 0 {
-        let result = de_escrow_request(
-            transaction_erc1155_withdraw_2.clone(),
-            "http://client2:3000",
-        )
-        .await;
-        match result {
-            Ok(_) => {
-                info!("Withdrawing funds");
-                proceed = 1;
-            }
-            Err(_) => {
-                info!("Could not yet withdraw funds");
-                proceed = 0;
-            }
-        }
-        tokio::time::sleep(tokio::time::Duration::from_secs(5)).await;
-    }
-
-    info!("Successfully withdrew ERC1155 tokens");
-
-    // get the final balance of all the addresses used. As these are all addresses funded by Anvil,
-    // we can simple print those balances
-    let client = get_blockchain_client_connection()
-        .await
-        .read()
-        .await
-        .get_client();
-    let accounts = client.get_accounts().await.unwrap();
-    let initial_balance = U256::from(parse_units("10000.0", "ether").unwrap());
-    let final_balances = try_join_all(
-        accounts
-            .iter()
-            .map(|a| client.get_balance(*a, None))
-            .collect::<Vec<_>>(),
-    )
-    .await
-    .unwrap()
-    .iter()
-    .map(|b| initial_balance - b)
-    .collect::<Vec<_>>();
-    let final_balances_str = final_balances
-        .iter()
-        .map(|b| format_units(*b, "ether").unwrap())
-        .collect::<Vec<_>>();
-    let total = final_balances.iter().fold(U256::zero(), |acc, b| acc + b);
-    info!("Eth spent was {:#?}", final_balances_str);
-    info!(
-        "Total spent was {:#?}",
-        format_units(total, "ether").unwrap()
-    );
->>>>>>> 7a629267
 }