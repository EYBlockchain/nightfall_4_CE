--- conflicted
+++ resolved
@@ -9,11 +9,7 @@
 };
 use ethers::{
     signers::{LocalWallet, Signer},
-<<<<<<< HEAD
     types::{TransactionReceipt, H160},
-=======
-    types::H160,
->>>>>>> 971986e9
     utils::keccak256,
 };
 use hex::ToHex;
