--- conflicted
+++ resolved
@@ -1,27 +1,17 @@
 use ark_bn254::Fr as Fr254;
 use ark_ec::twisted_edwards::Affine as TEAffine;
 use ark_ff::{BigInteger, PrimeField};
-<<<<<<< HEAD
-use ark_std::{rand::{self, Rng}, test_rng, UniformRand};
-=======
-use ark_std::{collections::HashMap, rand::Rng, test_rng, UniformRand};
->>>>>>> bc5f2efb
+use ark_std::{collections::HashMap, rand::{self, Rng}, test_rng, UniformRand};
 use configuration::{
     addresses::{get_addresses, Addresses, AddressesError, Sources},
     settings::Settings,
 };
-<<<<<<< HEAD
 use alloy::{
-    primitives::{Address, keccak256},
-    signers::{local::PrivateKeySigner as LocalWallet}
-=======
-use ethers::{
-    signers::{LocalWallet, Signer},
-    types::{BigEndianHash, Filter, H160, H256, I256},
-    utils::keccak256,
->>>>>>> bc5f2efb
+    primitives::{Address, keccak256, I256, B256},
+    signers::{local::PrivateKeySigner as LocalWallet},
+    rpc::types::Filter,
 };
-use ethers_middleware::Middleware;
+
 use hex::ToHex;
 use jf_primitives::{
     poseidon::Poseidon,
@@ -666,26 +656,26 @@
 /// Function to get the L1 block hash of a given layer 2 block number
 pub async fn get_l1_block_hash_of_layer2_block(
     block_number: I256,
-) -> Result<H256, NightfallContractError> {
-    let block_number = block_number - I256::one();
+) -> Result<B256, NightfallContractError> {
+    let block_number = block_number - I256::ONE;
     let client = get_blockchain_client_connection()
         .await
         .read()
         .await
         .get_client();
     let nightfall_address = get_addresses().nightfall();
-    let block_topic = H256::from_uint(&block_number.into_raw());
+    let block_topic = B256::from_slice(&block_number.to_be_bytes::<32>());
 
     let latest_block = client.get_block_number().await.map_err(|e| {
         NightfallContractError::ProviderError(format!("get_block_number error: {}", e))
     })?;
 
-    let event_sig = H256::from(keccak256("BlockProposed(int256)"));
+    let event_sig = B256::from(keccak256("BlockProposed(int256)"));
     let filter = Filter::new()
         .address(nightfall_address)
         .from_block(0u64)
         .to_block(latest_block)
-        .topic0(event_sig)
+        .event_signature(event_sig)
         .topic1(block_topic);
 
     let logs = client
@@ -703,7 +693,7 @@
 
     // Fetch the full transaction to get block hash
     let tx = client
-        .get_transaction(tx_hash)
+        .get_transaction_by_hash(tx_hash)
         .await
         .map_err(|e| {
             NightfallContractError::ProviderError(format!("get_transaction error: {}", e))
