--- conflicted
+++ resolved
@@ -6,21 +6,12 @@
 use alloy::primitives::{Address, U256};
 use configuration::addresses::get_addresses;
 use futures::stream::TryStreamExt;
-<<<<<<< HEAD
-use log::{debug, error, info, trace, warn};
+use log::{debug, error,trace, warn};
 use nightfall_bindings::artifacts::X509;
 use reqwest::StatusCode;
-use std::{ffi::OsStr, io::Read, path::Path};
-use warp::{filters::multipart::FormData, path, reply::Reply, Buf, Filter};
+use std::{io::Read};
+use warp::{path, reply::Reply, Buf, Filter};
 use x509_parser::nom::AsBytes;
-=======
-use log::{debug, error, trace, warn};
-use nightfall_bindings::x509::{CertificateArgs, X509};
-use reqwest::StatusCode;
-use std::io::Read;
-use warp::{path, reply::Reply, Buf, Filter};
-
->>>>>>> 8332d1c8
 #[derive(Debug)]
 pub struct X509ValidationError;
 
@@ -45,25 +36,6 @@
 pub async fn handle_certificate_validation(
     mut x509_data: warp::multipart::FormData,
 ) -> Result<impl Reply, warp::Rejection> {
-<<<<<<< HEAD
-    // get a blockchain client from the singleton lazy static
-    let client = get_blockchain_client_connection()
-        .await
-        .read()
-        .await
-        .get_client();
-    let blockchain_client = client.root();
-
-    // Parse the certificate validation request
-    let mut certificate_req = CertificateReq::default();
-    while let Ok(Some(part)) = x509_data.try_next().await {
-        let filename = match part.filename() {
-            Some(filename) => filename.to_string(),
-            None => return Ok(StatusCode::BAD_REQUEST),
-        };
-        info!("Receiving certificate validation file: {filename}");
-        info!("Receiving certificate validation file: {filename}");
-=======
     // Parse the certificate validation request (by FIELD NAME, not filename)
     let mut certificate_req = CertificateReq::default();
     while let Some(part_res) = x509_data.try_next().await.transpose() {
@@ -76,7 +48,6 @@
 
         let field_name = part.name().to_string();
         let filename = part.filename().map(|s| s.to_string());
->>>>>>> 8332d1c8
 
         let mut data = Vec::new();
         let mut stream = part.stream();
@@ -109,54 +80,7 @@
             _ => return Ok(bad_request("Unexpected form field")),
         }
     }
-    let requestor_address = get_blockchain_client_connection()
-        .await
-        .read()
-        .await
-        .get_address();
-
-<<<<<<< HEAD
-    trace!("Requestor address: {requestor_address}");
-    let x509_instance = X509::new(get_addresses().x509, blockchain_client);
-    let is_certified = x509_instance
-        .x509Check(requestor_address)
-        .call()
-        .await
-        .map_err(|e| {
-            error!("x_509_check transaction failed {e}");
-            warp::reject::custom(CertificateVerificationError::new(
-                "Invalid certificate provided",
-            ))
-        })?;
-    if !is_certified {
-        // compute the signature and validate the certificate
-        debug!("Signing ethereum address {requestor_address} with certificate private key");
-        let ethereum_address_signature =
-            sign_ethereum_address(&certificate_req.certificate_private_key, &requestor_address)
-                .map_err(|e| {
-                    error!("Could not sign ethereum address with certificate private key: {e}");
-                    warp::reject::custom(CertificateVerificationError::new(
-                        "Invalid certificate provided",
-                    ))
-                })?;
-        let sender_address = get_blockchain_client_connection()
-            .await
-            .read()
-            .await
-            .get_address();
-        validate_certificate(
-            get_addresses().x509,
-            certificate_req.certificate,
-            ethereum_address_signature,
-            true,
-            false,
-            0,
-            sender_address,
-        )
-        .await
-        .map_err(|err| {
-            error!("Certificate or signature verification failed: {err}");
-=======
+
     if certificate_req.certificate.is_empty() {
         return Ok(bad_request("Missing 'certificate' field or empty file"));
     }
@@ -165,12 +89,17 @@
     }
 
     // 2) Resolve client + address
-    let blockchain_client = get_blockchain_client_connection()
+    let client = get_blockchain_client_connection()
         .await
         .read()
         .await
         .get_client();
-    let requestor_address = blockchain_client.address();
+    let blockchain_client = client.root();
+    let requestor_address = get_blockchain_client_connection()
+        .await
+        .read()
+        .await
+        .get_address();
     trace!("Requestor address: {requestor_address}");
 
     let x509_addr = get_addresses().x509;
@@ -236,12 +165,11 @@
 
     // 6) Return POST-STATE truth from chain
     let is_certified_now = x509_instance
-        .x_509_check(requestor_address)
+        .x509Check(requestor_address)
         .call()
         .await
         .map_err(|e| {
             error!("x_509_check failed: {e}");
->>>>>>> 8332d1c8
             warp::reject::custom(CertificateVerificationError::new(
                 "Failed to query on-chain certification state",
             ))
