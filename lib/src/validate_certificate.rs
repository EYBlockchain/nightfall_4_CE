use super::models::CertificateReq;
use crate::{
    blockchain_client::BlockchainClientConnection, error::CertificateVerificationError,
    initialisation::get_blockchain_client_connection, models::bad_request,
};
use alloy::primitives::{Address, U256};
use configuration::addresses::get_addresses;
use futures::stream::TryStreamExt;
use log::{debug, error, trace, warn};
use nightfall_bindings::artifacts::X509;
use reqwest::StatusCode;
use std::io::Read;
use warp::{filters::multipart::FormData, path, reply::Reply, Buf, Filter};
use x509_parser::nom::AsBytes;
#[derive(Debug)]
pub struct X509ValidationError;

impl std::fmt::Display for X509ValidationError {
    fn fmt(&self, f: &mut std::fmt::Formatter) -> std::fmt::Result {
        write!(f, "X509 certificate validation failed")
    }
}

impl std::error::Error for X509ValidationError {}

pub fn certification_validation_request(
) -> impl Filter<Extract = (impl warp::Reply,), Error = warp::Rejection> + Clone {
    debug!("Received certification request");
    path!("v1" / "certification")
        .and(warp::post())
        .and(warp::multipart::form().max_length(16192))
        .and_then(handle_certificate_validation)
}

// Middleware to validate the certificate
pub async fn handle_certificate_validation(
    mut x509_data: FormData,
) -> Result<impl Reply, warp::Rejection> {
    // Parse the certificate validation request (by FIELD NAME, not filename)
    let mut certificate_req = CertificateReq::default();
    while let Some(part_res) = x509_data.try_next().await.transpose() {
        let part = part_res.map_err(|e| {
            error!("multipart read error: {e}");
            warp::reject::custom(CertificateVerificationError::new(
                "Malformed multipart form",
            ))
        })?;

        let field_name = part.name().to_string();
        let filename = part.filename().map(|s| s.to_string());

        let mut data = Vec::new();
        let mut stream = part.stream();
        while let Some(chunk) = stream.try_next().await.map_err(|e| {
            error!("stream chunk error: {e}");
            warp::reject::custom(CertificateVerificationError::new("Malformed upload stream"))
        })? {
            // `chunk` implements `Buf`
            let mut reader = chunk.reader();
            reader.read_to_end(&mut data).map_err(|e| {
                error!("read_to_end error: {e}");
                warp::reject::custom(CertificateVerificationError::new(
                    "I/O error reading upload",
                ))
            })?;
        }

        debug!(
            "Received field '{}' (filename: {:?}), size: {} bytes",
            field_name,
            filename,
            data.len()
        );

        match field_name.as_str() {
            "certificate" => certificate_req.certificate = data,
            "certificate_private_key" | "priv_key" | "private_key" => {
                certificate_req.certificate_private_key = data
            }
            _ => return Ok(bad_request("Unexpected form field")),
        }
    }

    if certificate_req.certificate.is_empty() {
        return Ok(bad_request("Missing 'certificate' field or empty file"));
    }
    if certificate_req.certificate_private_key.is_empty() {
        return Ok(bad_request("Missing 'priv_key' field or empty file"));
    }

    // 2) Resolve client + address
    let client = get_blockchain_client_connection()
        .await
        .read()
        .await
        .get_client();
    let blockchain_client = client.root();
    let requestor_address = get_blockchain_client_connection()
        .await
        .read()
        .await
        .get_address();
    trace!("Requestor address: {requestor_address}");

    let x509_addr = get_addresses().x509;
    let x509_instance = X509::new(x509_addr, blockchain_client.clone());

    // 3) Build signature over the requester address
    debug!("Signing ethereum address {requestor_address} with certificate private key");
    let ethereum_address_signature =
        match sign_ethereum_address(&certificate_req.certificate_private_key, &requestor_address) {
            Ok(sig) => sig,
            Err(e) => {
                error!("sign_ethereum_address failed: {e}");
                let body = warp::reply::json(&serde_json::json!({
                    "status": "ok",
                    "certified": false
                }));
                return Ok(warp::reply::with_status(body, StatusCode::ACCEPTED));
            }
        };

    // 4) READ-ONLY validation first (no state change). Treat any error as "not certified".
    let is_end_user = true; // end-entity certs coming from clients/proposers
    let check_only = true;

    if let Err(err) = validate_certificate(
        x509_addr,
        certificate_req.certificate.clone(),
        ethereum_address_signature.clone(),
        is_end_user,
        check_only, // read-only
        0,
        requestor_address,
    )
    .await
    {
        error!("Read-only certificate validation failed: {err}");
        let body = warp::reply::json(&serde_json::json!({
            "status": "ok",
            "certified": false
        }));
        return Ok(warp::reply::with_status(body, StatusCode::ACCEPTED));
    }

    // 5) ENROLL (state-changing): write the binding on-chain and await receipt.
    // We want one API that validates AND enrolls, so we do the write:
    let check_only = false;

    if let Err(err) = validate_certificate(
        x509_addr,
        certificate_req.certificate.clone(),
        ethereum_address_signature,
        is_end_user,
        check_only, // write path
        0,
        requestor_address,
    )
    .await
    {
        // If the write failed because it's already linked to this address, you may still be "certified".
        // Fall through to a fresh x_509_check to decide the final boolean.
        warn!("Enroll (write) failed: {err}");
    }

    // 6) Return POST-STATE truth from chain
    let is_certified_now = x509_instance
        .x509Check(requestor_address)
        .call()
        .await
        .map_err(|e| {
            error!("x_509_check failed: {e}");
            warp::reject::custom(CertificateVerificationError::new(
                "Failed to query on-chain certification state",
            ))
        })?;

    let body = warp::reply::json(&serde_json::json!({
        "status": "ok",
        "certified": is_certified_now
    }));
    Ok(warp::reply::with_status(body, StatusCode::ACCEPTED))
}
// Function to perform certificate validation via smart contract
async fn validate_certificate(
    x509_contract_address: Address,
    certificate: Vec<u8>,
    ethereum_address_signature: Vec<u8>,
    is_end_user: bool,
    check_only: bool,
    oid_group: u32,
    sender_address: Address,
) -> Result<(), Box<dyn std::error::Error>> {
<<<<<<< HEAD
    let real_connection = get_blockchain_client_connection().await.read().await;
    let provider = real_connection.get_client();
    let blockchain_client = provider.root();
    let caller = real_connection.get_address();
=======
    let read_connection = get_blockchain_client_connection()
        .await
        .read()
        .await;
    let provider = read_connection.get_client();
    let blockchain_client = provider.root();
    let caller = read_connection.get_address();

>>>>>>> dd05991c

    let x509_instance = X509::new(x509_contract_address, blockchain_client);

    let compute_result = x509_instance
        .computeNumberOfTlvs(certificate.clone().into(), U256::ZERO)
        .call()
        .await?;
    let number_of_tlvs: U256 = compute_result; // Convert computeNumberOfTlvsReturn to U256

    let certificate_args = X509::CertificateArgs {
        certificate: certificate.clone().into(),
        tlvLength: number_of_tlvs,
        addressSignature: ethereum_address_signature.into(),
        isEndUser: is_end_user,
        checkOnly: check_only,
        oidGroup: U256::from(oid_group),
        addr: sender_address,
    };

    let tx_receipt = x509_instance
        .validateCertificate(certificate_args)
        .from(caller)
        .send()
        .await
        .map_err(|e| {
            warn!("{e}");
            X509ValidationError
        })?;
    if tx_receipt.get_receipt().await.is_err() {
        error!("X509Validation transaction failed");
        return Err(Box::new(X509ValidationError));
    }
    Ok(())
}
use openssl::{
    hash::MessageDigest,
    pkey::PKey,
    rsa::Rsa,
    sign::{Signer as opensslSigner, Verifier},
};
use std::error::Error;
#[allow(dead_code)]
/// Sign an Ethereum address using an RSA private key
pub fn sign_ethereum_address(
    der_private_key: &[u8],
    address: &Address,
) -> Result<Vec<u8>, Box<dyn Error>> {
    // Create an RSA object from the DER-encoded private key
    let private_key = Rsa::private_key_from_der(der_private_key)?;

    // Create a Signer object for SHA-256
    let pkey = PKey::from_rsa(private_key)?;
    let mut signer = opensslSigner::new(MessageDigest::sha256(), &pkey)?;

    // Convert the Ethereum address to bytes
    let address_bytes = address.as_bytes();

    // Sign the address bytes
    signer.update(address_bytes)?;
    let signature = signer.sign_to_vec()?;

    Ok(signature)
}

#[allow(dead_code)]
fn verify_ethereum_address_signature(
    pkey: &PKey<openssl::pkey::Public>,
    address: &Address,
    signature: &[u8],
) -> Result<bool, Box<dyn Error>> {
    // Create a Verifier object for SHA-256
    let mut verifier = Verifier::new(MessageDigest::sha256(), pkey)?;

    // Convert the Ethereum address to bytes
    let address_bytes = address.as_bytes();

    // Verify the signature
    verifier.update(address_bytes)?;
    let result = verifier.verify(signature)?;

    Ok(result)
}

#[cfg(test)]
mod tests {
    use super::*;
    use hex::decode;
    use openssl::pkey::PKey;
    use openssl::rsa::Rsa;
    #[test]
    fn test_sign_and_verify_ethereum_address() {
        let der_private_key = include_bytes!(
            "../../blockchain_assets/test_contracts/X509/_certificates/user/user-1.priv_key"
        );
        let address_bytes: [u8; 20] = decode("1804c8AB1F12E6bbf3894d4083f33e07309d1f38")
            .unwrap()
            .try_into()
            .unwrap();
        let address = Address::from(address_bytes);
        let signature =
            sign_ethereum_address(der_private_key, &address).expect("Failed to sign address");
        // print signature in hex format
        ark_std::println!("Signature: {:?}", hex::encode(&signature));
        let private_key =
            Rsa::private_key_from_der(der_private_key).expect("Failed to parse private key");
        let public_key_pem = private_key
            .public_key_to_pem()
            .expect("Failed to derive public key");
        let public_key =
            PKey::public_key_from_pem(&public_key_pem).expect("Failed to create public key");
        let is_valid = verify_ethereum_address_signature(&public_key, &address, &signature.clone())
            .expect("Failed to verify signature");
        assert!(is_valid, "Signature verification failed");
    }
}<|MERGE_RESOLUTION|>--- conflicted
+++ resolved
@@ -191,12 +191,6 @@
     oid_group: u32,
     sender_address: Address,
 ) -> Result<(), Box<dyn std::error::Error>> {
-<<<<<<< HEAD
-    let real_connection = get_blockchain_client_connection().await.read().await;
-    let provider = real_connection.get_client();
-    let blockchain_client = provider.root();
-    let caller = real_connection.get_address();
-=======
     let read_connection = get_blockchain_client_connection()
         .await
         .read()
@@ -205,7 +199,6 @@
     let blockchain_client = provider.root();
     let caller = read_connection.get_address();
 
->>>>>>> dd05991c
 
     let x509_instance = X509::new(x509_contract_address, blockchain_client);
 
