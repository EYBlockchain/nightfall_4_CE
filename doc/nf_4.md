# Nightfall 4 Documentation

## Overview

Nightfall_4 (NF_4) is a Zero-Knowledge Proof (ZKP)-based application for transferring ERC20, ERC721, ERC1155 and ERC3525 tokens under privacy. It incorporates a Layer 2 ZK-ZK rollup so that transactions can be grouped into succinct blocks. This provides scalability, such that a private transfer typically takes around 6000 Gas.
Unlike [NF_3](https://github.com/EYBlockchain/Nightfall_3), NF_4's rollup is cryptographic in nature so that finality is achieved in the same time as the underlying blockchain.
NF_4 is written in Rust but the NF_3 API has been preserved as far as possible.

## How it works

In normal use, there will be at least one registered `proposer` connected to the blockchain. The purpose of the `proposer` is to make Layer 2 blocks. It makes an endpoint available to `clients`. Clients are the application that normal users will employ to make transactions that are hidden by ZKP.

It is not possible to deposit or withdraw funds to/from a Nightfall network without owning an X509 certificate that the Nightfall smart contracts accept as valid.

In normal operation a user will obtain a valid X509 certificate and provide it to the `client`, along with the corresponding private key. The client will then present this certificate, together with its Ethereum address, signed by the certificate's associated private key, to the X509 smart contract. This contract will validate the `client`'s credentials and, if valid, will add the client's Ethereum address to Nightfall allow list. From this point on, unless the address appears on a sanctions contract or the certificate expires, or is revoked by the issuer, the user can transact on Nightfall. Note that all of this implies that the `client` has access to the user's keys. This can be done via a Hardware Security Module (HSM) for storing the certicate and Ethereum keys but ZKP keys must be directly available to the `client` (it's not currently possible to run the ZKP computation inside an HSM).

Once validation is complete, the user can intitiate three types of transaction via the `client`:

1. Deposit: This will pass a payment from the user to the Nightfall smart contract (an escrow transaction). It will create a pending deposit which will later be picked up by the proposer and turned into deposit commitment(s) with an associated proof (this enables a deposit to be treated as a special case of a transfer transaction). User can deposit a fee in a deposit request which can be used to pay other transactions in the future, but it's not compulsory. If user deposit a so-called `deposit_fee`, then this deposit request will generate two commitments: one deposit commitment represents the `value` of the token the user intends to deposit, while the other is a `deposit_fee` commitment, which represents the fee the user deposits into Nightfall to pay the proposer for future transactions. If `deposit_fee == 0`, then there is only one value deposit commitment.

2. Transfer: This operation will select one or two existing commitments of suitable value (sum equal to or greater than the transfer value, with the tokenId matching the tokenId to be transferred). In addition to the transfer value, it will also account for the required fee. Two new output commitments will be created: one for the new owner receiving the transferred commitment, and the other for any change returned to the original owner of the input commitments. A separate fee commitment and fee change commitment will also be generated. All of these commitments will be validated by creating an UltraPlonk proof, ensuring that the operation is correct. The resulting commitments and proof are wrapped into a `ClientTransaction<P>` struct, which is then sent to one or more `proposer`s for inclusion in a Layer 2 block.

3. Withdraw: This is a special case of a Transfer but, rather than output commitments being created, suffienct funds are de-escrowed for the recipient to withdraw the amount they are being paid from the Nightfall contract.

*Note that all of these transactions expect a `X-Request-ID` header to be provided in UUID v4 format, and will fail with a bad request if this is not provided. The value of this header will be reported in log messages and returned with the response.*

The API for these requests is described in detail later on.

`proposer`s also require a certificate. Once validated, they have to register with the RoundRobin smart contract, via the ProposerManager interface. The `proposer`s take turns in a round-robin (other patterns are possible by replacing the contract that implements ProposerManager) to make Layer 2 blocks. The proposers receive transactions, either via their `transaction` endpoint directly from a `client` or, in the case of deposit transactions, from the Nightfall contract. Once a `proposer` has sufficient `client` transations to create a Layer 2 block (64 transactions, currently, but any power of 4 is acceptable) and it is the active `proposer` in the round-robin, it will compute a rollup-proof which, when validated on-chain simultaneously proves all of the client transaction proofs. When incorporating a deposit transaction, the proposer also computes the deposit proof. This is because the Layer 2 block containing the deposit needs to be known to compute the proof, preventing the `client` from computing it in advance.

The rollup poof is extremely compute-intensive (see next next section) and mathematically complex. There is a separate document in the /doc directory [Link when pushed] covering the details of how it works.

## Handling Fees in Transactions

`fee` in NF_4 compensates proposers for processing transactions and creating Layer 2 blocks. Notably, the fee itself can be zero. For transfer and withdrawal transactions, `fee` is deducted from the user’s available fee commitments to incentivize the proposer. For deposit transactions, clients directly pay `fee` to the Nightfall smart contract through `escrow_funds`, no fee commitments are created. Once all transactions and the rollup proof in a block are verified, the Nightfall contract transfers the total accumulated `fee`s to the proposer, ensuring fair compensation. Currently, the fee currency will always be the base token of the blockchain where the Nightfall.sol contract is deployed, and it is provided by adding the appropriate value to the `escrow_funds` during the transaction.

1. **Deposit Transactions:**
For a deposit transaction, the user deposits a token with a specific `value` into Layer 2, generating a `value` commitment. Additionally, the user can deposit a `deposit_fee` in advance to cover future `fee`s, which generates a separate `deposit_fee` commitment. As a result, the user must pay 2 * `fee` + `deposit_fee`: the first `fee` covers the creation of the `value` commitment, and the second `fee` covers the creation of the `deposit_fee` commitment. The `deposit_fee` serves as a reserve held in the Nightfall contract, from which future proposer fees can be deducted. If `deposit_fee == 0`, user only needs to pay `fee`.

2. **Transfer/Withdraw Transactions:**
If `fee` is not zero, for transfer and withdraw transactions, `fee` will be deducted from the user's available `fee` commitments. If the user does not have enough `fee` commitments to cover the required amount, the transaction will fail. It is important to note that the circuit allows the use of a maximum of two fee commitments to pay the fee. If the user has only one fee commitment available to cover the required amount, a zero-value commitment will be created, as the circuit operates with a fixed number of commitments (two for value and two for fee).

## Local installation and testing

Note that the NF_4 prover requires substantial compute resource (144 cores and 750GB ram) and therefore cannot be run on a laptop. It is possible to run the entire NF_4 application suite on a Macbook Pro for development purposes but, in this case, the prover is replaced with a mock prover and the verifier does no checks of the proof; it simply returns 'true'. The mock prover is the default situation. See the `Configuration` section for information on how to configure a real prover. Care must be exercised when deploying the application to production so that it is not deployed with a mock prover active!

The following sections describe how to get NF_4 running on a Mac. It should also run on a Linux machine, but Windows is not supported.

### Prerequisites for local installation

The following applications are required:

- forge >=0.2.0
- anvil >=0.2.0
- docker
- openssl
- rust >=1.81.0 +nightly (nightly features are required for using certain unstable options (such as ignore in `rustfmt.toml`) when running `cargo +nightly fmt`. The normal `cargo fmt` on the stable toolchain will ignore these unstable features but will still format the rest of the code).
- git

forge and anvil can be installed as part of the [Foundry](https://github.com/foundry-rs/foundry) suite.

### Download and test

Clone the NF_4 repository:

```sh
git clone git@github.com:EYBlockchain/nightfall_4.git
```

Note: The docker build process installs the certificates stored in `configuration/trust` as trusted root certificates. If you do not wish to trust any of these, you should remove them from the directory before building or, alternatively, delete these lines in every dockerfile. That will install no extra certificates:

```sh
# install additional ca-certificates e.g. zscaler certificate (can be removed if not needed)
COPY ./configuration/trust/* /usr/local/share/ca-certificates/
RUN chmod 644 /usr/local/share/ca-certificates/* && update-ca-certificates
```

Build locally to make sure the nightfall_bindings are up to date:

```sh
cargo build
```

Then run unit tests:

```sh
cargo test
```

The Docker app should be running before you run `cargo test`, as some of unit test uses test_container.
This will take a few minutes and should complete with no test failures. If the unit tests pass then the integration tests can be run. The integrations tests run up NF_4 as a set of dockerised applications together with two test containers (`nightfall_test` and `nightfall_sync_test`) that call the nightfall http APIs and inspect the results:

First, generate some proving keys for the rollup prover (this only needs to be done once because they are saved locally and will be copied into the containers, and served from the configuration server)

```sh
cargo run --release --bin key_generation
```

```sh
docker compose --profile sync_test build
docker compose --profile sync_test down -v
docker compose --profile sync_test up
```

The build will take about 30 mins the first time around. Subsequent builds will be faster but are only required if you make a change to the code or the configuration files. In subsequent runs, the `docker compose --profile sync_test build` command can be omitted if there are no changes to the code or configuration files.

After running `docker compose --profile sync_test up` you should see the `nf4_deployer` container start up, deploy contracts to the Anvil blockchain simulator, then exit. At this point the `nf4_proposer` and `nf4_client` containers will run and the `nf4_test` container will start to call the Client API to run a series of basic tests, transferring tokens around. You may see some `http 404 not found` errors - this is perfectly ok and is part of the test. Any RED errors are not ok and indicate a problem unless they only originate from `ethers_providers::rpc::transports::ws` and indicate that a smart contract reverted. This is not necessarily what we would consider an error because we may have expected a reversion, however the logging of `ethers.rs` is not within our control.

Eventually the `nf4_test` container should exit with code 0. Any other code number indicates a problem.

The `nf4_sync_test` will run and check that a second proposer container can start and synchronise with the blockchain before exiting with code 0. Again, any other code indicates a problem.

At this point the integration test is complete and can be stopped with cntl-c.

## Configuration

Most of NF_4 is configured using a single file (`nightfall.toml`) in the project root. This file is read by all applications, even though not all values apply to all applications. Each main section can be selected as a configutation profile via the environment variable NF4_RUN_MODE, and other sections can be added to cover other use cases (e.g. a production config).

Do not confuse NF4_RUN_MODE, which selects the top-level section of `nightfall.toml` that will be used by the applications, and the docker compose `--profile`, which selects the containers that will be run (different profiles generally select different test containers, but they have wider applicability).

Additonally, any configuration item can also be overridden via an enviroment variable by naming an environment variable `NF4_<name of variable in nightfall.toml>`. You do not need to include the main section name: that is taken from the environment variable `NF4_RUN_MODE`. It defaults to `development` if `NF4_RUN_MODE` is not set. Some configuration variables are in sub-categories, for example under `[development.nightfall_deployer]`. Use a double underscore to identify a variable within a sub-category (replacing the dot that would be used in the equivalent Rust struct). For example, the `log_level` variable in `nightfall.toml` that is under `[development]` under `[development.nightfall_deployer]` would be overridden by the environment variable `NF4_NIGHTFALL_DEPLOYER__LOG_LEVEL`, provided of course that `NF4_RUN_MODE` is set to `development` (or left unset).

Finally, secret items, such as keys, do not appear in `nightfall.toml` (except for one signing key used for basic testing - which will be removed soon). Depending on the wallet type being used, keys should instead be set via environment variables, a key-store or an HSM. Test keys are currently provided via a `.env` file in the project root, using the LocalWallet type, that sets its keys as environment variables.
NF_4 also supports the AzureWallet type, allowing keys to be securely stored in Azure Key Vault. To use this feature, you can register an NF_4 application in Azure App Registration and grant it access to the stored keys. When enabling this functionality, make sure to set the following environment variables:
AZURE_VAULT_URL=
DEPLOYER_SIGNING_KEY_NAME=
PROPOSER_SIGNING_KEY_NAME=
PROPOSER_2_SIGNING_KEY_NAME=
CLIENT_SIGNING_KEY_NAME=
CLIENT2_SIGNING_KEY_NAME=
AZURE_CLIENT_ID=
AZURE_CLIENT_SECRET=
AZURE_TENANT_ID= .

Not all of the configuration items can be static (i.e. known at compile-time). In particular the addresses of the deployed contracts and proving keys are not known in advance. In this case, the `deployer` writes out a toml file (`addresses.toml`), which is shared with the Nightfall applications via a shared volume that the receiving containers mount. Additionally, it uploads (PUTs) this data to a webserver configured for web-dav. The Nightfall applications will attempt to connect to this webserver and download the addresses and keys via a GET. If they cannot connect, they will revert to reading them from their local file system (which should have the files as a mounted volume). This gives two alternative approaches for recovering the dynamic configuration items. Note that static items are always file-based.

## Deployment on a testnet for integration testing

This section is useful if you just want to run an integration test with a 'real' testnet, rather than Anvil or similar. If you want to deploy for beta testing or similar, the next section is more useful.

This section probably also applies to a mainnet deployment, but that hasn't been tested yet. It's written and tested for a Base Sepolia testnet, but it will probably work for other testnets

When the nightfall contracts are on a testnet as opposed to a blockchain simulator such as anvil there are some other things to take account of:

1. The contracts and their state are persistent. This means that we need to distinguish between deploying the contracts, and just using already deployed contracts; when using anvil we always start with a deployment.
1. We have to pay for transactions. Thus Deployer (if deploying), Client and Proposer all need ether in their account.
1. The configuration of nightfall needs to be changed to work with the testnet client.

### Preliminaries

It's necessary to have sufficient testnet Ether to pay for all of the transactions that we are about to make. For Base Sepolia about [0.5] Eth is enough. For other testnets it may be more.

You must be able to access a blockchain client that can accept websocket connections (`ws://` or `wss://`). NF_4 subscribes to blockchain events and therefore an `http://` endpoint *will not work*. The Alchemy Base-Sepolia `wss://` endpoint has been tested and works well.

### Configuration file

Add a stanza to the `nightfall.toml` file for your testnet configuration, if it doesn't already exist. The `[base_sepolia]` section can be used as a guide. The testnet-dependent items are:

- `genesis_block`: If you are deploying contracts for the first time, set this to roughly the current layer 1 blocknumber for the testnet. This will make responses faster because nightfall will not look for events prior to this block when synchronising.
- `chain_id`: The chain id of the testnet. This is useful because deployments will be logged under a folder with the same name as the chain id. This allows one to distinguish from Anvil deploys, for example.
- `contracts.contract_addresses`: If you have already deployed the contracts then their addresses can be placed here so that nightfall knows where to find the contracts. Otherwise it will attempt to read the latest deployment log file, which is less reliable (e.g. you may not have deployed the contracts so your log file won't contain the correct information). If you don't want this to happen, leave the values blank (empty strings). These values will be ignored if you've told nightfall to deploy contracts via the `deploy_contracts` configuration item.
- `deploy_contracts`: If true, deployer will deploy new contracts, otherwise it will run and set up keys but won't deploy contracts before exiting. It's often convenient to override this value with an environment variable (see later) to save rebuilding the containers.

Other items may of course require configuring but they're not anything to do with which chain nightfall is deployed on. *You must rebuild the containers for these changes to take effect*.

```sh
docker compose --profile development build
```

Note that `--profile testnet` will also work but is essentially an alias.

### Ethereum private keys

Generate three Ethereum addresses and private keys. These should be stored in a file called `local.env` using the same layout as for `.env`. This will ensure that they are never inadvertently pushed to github. A convenient way to generate these keys is to use Metamask because then it's also easy to check their balance. Do not forget to supply all of these accounts with Ether.

### Environment variables

Set the environment variable `NF4_RUN_MODE=base_sepolia`. This will cause Nightfall to use the `[base_sepolia]` section of `nightfall.toml` rather than the `[development]` section.

If you need to, override the `deploy_contracts` configuration item, e.g.: `NF4_CONTRACTS__DEPLOY_CONTRACTS=false` (note the double underscore, which replaces the more common 'dot' notation).

Set `ethereum_client_url`: The url of the rpc endpoint of your layer 1 client. Alternatively, you can set this via `NF4_ETHEREUM_CLIENT_URL` in the `local.env` file.

### Initial deployment of contracts

Firstly, make sure you have told nightfall to deploy contracts. Either set `deploy_contracts` to `true` in `nightfall.toml` (and rebuild) or override it with `NF4_CONTRACTS__DEPLOY_CONTRACTS=true`

Once the above configuration changes have been made the process is the same as deploying to Anvil, with the new keys being selected:

```sh
docker compose --profile development --env-file local.env up
```

Note that the Anvil container will still be run up (we will probably change that at some point) but is not used. The above assumes that you have already generated proving and verifiying keys via:

```sh
cargo run --release --bin key_generation
```

If not, you will get a 'quotient' error.

### Subsequent use of deployed contracts

Ensure that `deploy_contracts` is `false`, using either of the two methods above, or nightfall will deploy and use a new set of contracts. It is advisable also to set the contract addresses in `nightfall.toml` (and rebuild). You can get the addresses from the `blockchain_assets/logs/deployer.s.sol/run-latest.json` file if you have deployed the contracts but, if you have deployed the contracts previously, their addresses will be read directly from this file if they are not set in `nightfall.toml`. Then running:

```sh
docker compose --profile development --env-file local.env up
```

will re-sync the containers to the existing smart contracts and run the integration tests, but will not deploy new contracts.

## Deployment on a testnet for beta testing

This section is useful if you want to deploy to a testnet for longer-term testing in a more 'production like' scenario where you will keep a proposer running and perhaps have serveral clients moving funds between themselves. These instructions may also work for mainnet deployment, but that hasn't been tested.

### Beta testing preliminaries

1. Make sure you have tokens in an ERC20|721|1155|3525 contract that your `client` can access. Your `client` will need some L1 funds to move into L2.
1. Have sufficient base currency funds in a separate account for each `client`, `proposer` and `deployer` to use. On Base Sepolia about 0.5 Eth per account is more than enough to get started.
1. Consider your deployment infrastructure:
1. All three applications (`proposer`, `client`, `deployer`) will need access to the blockchain through an RPC interface. In the case of the `client` and `proposer` this *must* support websockets.
1. The `client` must be able to reach the `proposer`'s `transaction` endpoint on `locahost:3001` to be able to send it client transactions
1. You will need to be able to `curl` the endpoints of the `client` and `proposer` to provide these applications with your user credentials.
1. The `client` holds in-memory ZKP keys and it must therefore run in a secure environment, which only allows access by bona-fide users. How you secure it is not within the scope of this document and the choices you make will need to be informed by the value of your transactions.
1. Note that, like most blockchain clients, Nightfall expects you to provide appropriate load balancing and security infrastructure. These things are not part of the application. As an example, you should terminate any `https://`, handle access tokens, and pass the payload to nightfall within your infrastructure; you should ensure any internet facing ports are appropriately firewalled.

The below assumes you use docker compose to orchestrate your containers, but anything else that works is fine and you probably shouldn't be using docker compose in anything approaching a production environment. The docker compose version will create database containers for the `client` and the `proposer`.

### Beta testing configuration

This is the same as for the previous section, so follow the advice in the 'Configuration', 'Ethereum private keys' and 'Environment variables' sections above. In this situation, however, you will only run the `deployer` when you want to deploy a new set of contracts so `deploy_contracts` for the deployer should always be `true`. Additionally, `mock_prover` should be `false` as there is no real purpose in running with a mock prover at this stage in the game.

If you are not using the provided MongoDB containers, you'll also need to point your containers to their databases via the appropriate `db_url` configuration.

### Deploying contracts

You should only need to do this once and will probably only redeploy if there is an update to the Smart Contracts themselves.

Build and run the stand-alone deployer.

```sh
docker compose --profile indie-deployer build
docker compose --profile indie-deployer --env-file local.env up
```

This should deploy all the Nightfall contracts. Their addresses will have been written to `configuration/toml/addresses.toml` and will also be in the deployment logs `blockchain_assets/logs`. Provide these addresses to the `client` and `proposer` via either the configuration server, their `addresses.toml` file or by adding them to their `nightfall.toml` file (in the latter case don't forget to set `deploy_contracts=false` or they'll be ignored). Use whichever method is most appropriate for your infrastructure.

As usual, a `Code 0` exit indicates a successful outcome.

### Deploying the Proposer and Client

Do not forget that the `proposer` will need to run on a large server (144 cores, 750GB RAM is a good size). Make sure `deploy_contracts` is set to false in nightfall.toml if you want the contract addresses to be read from nightfall.toml. Other than that, you need to create rollup proving and verifying keys by locally running:

```sh
cargo run --release --bin key_generation
```

Check that you are generating `REAL` rollup keys (the log output will tell you) and not mock ones. Then run the `proposer`

```sh
docker compose --profile indie-proposer build
docker compose --profile indie-proposer --env-file local.env up
```

The `client`s are deployed in a similar manner, however, it doesn't use the rollup proving key so you may want to set `mock_prover=true`. This will prevent it from computing a full rollup key, which will take a long time and probably fail on a laptop or small server. The client proving keys, which the `client`s use, are the same in either case.

At this point, you should be able to make nightfall transactions by curling the `client` API.

```sh
docker compose --profile indie-client build
docker compose --profile indie-client down -v
docker compose --profile indie-client --env-file local.env up
```

## Architecture

### Comparison with Nightfall_3

The application architecture of NF_4 is similar to NF_3 but is simplified in a number of aspects:

1. There are no separate `client` and `proposer` applications which, in NF_3, sign Ethereum transactions provided by either the `client` or `optimist` containers, instead the main `client` and `proposer` applications manage wallets for signing and also submit transactions to the blockchain. Various forms of wallet can be used, from a private key, stored as an environment variable, to a hardware wallet.
1. The `optimist` container is renamed to `proposer` in NF_4 but otherwise performs a similar role of creating Layer 2 blocks.
1. There is no `challenger` application; it's not required becasue NF_4 uses a cryptogrpahic (ZKP) rollup, not a cryptoeconomic (Optimistic) rollup.
1. The client proofs are UltraPlonk proofs, rather than Groth16, and therefore no per-circuit trusted setup is needed (the existing SRS from the Perpetual Powers of Tau ceremony is used for the overall setup).
1. Nightfall Native Tokens are not supported.

### Nightfall_4 containers

Nightfall runs with the following containers in production:

1. `deployer`: This is an ephemeral container which deploys the Nightfall contracts to the blockchain, and generates proving and verifying keys for use by the `client` container to make 'client proofs'. It writes to a `config_data` volume all of the static configuration data, the proving and verifying keys and the addresses of the Nightfall contracts that it has deployed. It then exits. This container may or may not be used in production, depending on the requirements of the production deployment.
1. `client`: This container is the main point of interaction for a user of the Nightfall service. It has an `http://` API, which is very similar to NF_3's and which enables deposit, transfer and withdraw client transactions. It communicates to the blockchain via a conventional blockchain node, which is external to the container, both listening for events and sending in transactions. It signs any ethereum transactions that it sends, using a wallet that it is given access to. Various types of wallet are supported. It generates proofs in support of client transactions and sends them directly to one or more `proposer` containers for incorporation into a Layer 2 block. There is no requirement that the `proposer` is trusted by the `client` but the `client` must be trusted by the user as it has access to their Ethereum and ZKP keys. Each user must run their own client. This is so that each client only has access to a single wallet. The client expects access to a MongoDB url for storage of commitments and metadata. It consumes configuration data from the `config_data` volume.
1. `proposer`: This container assembles Layer 2 blocks and computes a proof of correct assembly of the blocks, which shows that all the transactions incorporated in the block are correct (a 'rollup proof'). Thus, successful verification of the rollup proof on-chain by the Nightfall contract guarantees that all transactions in the block are correct. It exposes an `http://` API which `client`s can connect to send client transactions to the `proposer`.  Like the `client` container, it connects to the blockchain via an external node and has access to its own wallet to sign transactions which create Layer 2 blocks (`proposeBlock` transactions). It also requires access to a MongoDB to store Merkle tree data, a mempool and metadata. It consumes configuration data from the `config_data` volume. Note that computing a rollup proof is extremely computationally intensive and will take ~15 minutes on a 144 core machine with the compute running in parallel threads across all the cores. Users do not have to trust a `proposer` application and therefore can use `proposer`s provided by third parties. It makes sense for a user to submit a client transaction to multiple `proposer`s to prevent censorship; only one transaction will succeed.

No other containers are required, although for development use, the following other containers are provided and run up with `docker compose`:

1. `test`: a container used for integration testing. It sends transactions to a running `client` and monitors the results.
1. `sync_test`: another test container designed to demonstrate correct synchonisation of a newly created proposer.
1. `db_proposer`: A MongoDB instance used by the `proposer`. It has an associated volume called `mongodb_proposer_data`.
1. `db_client`: A MongoDB instance used by the `client`. It has an associated volume called `mongodb_client_data`.
1. `anvil`: a containerised version of Foundry's Anvil blockchain simulator, which is very similar to Ganache.

![diagram of NF_4 containers and volumes](images/nf_4_architecture.png)

Figure 1: Diagram of NF_4 volumes and containers in production.

### Client Webhook

The `client` takes some seconds to compute a proof and, during that time, its compute resources will be fully utilised. It can therefore only process deposit/transfer or withdraw transaction one at a time (concurrency of one). This would cause problems for the http connection to the `client`, which could therefore only be synchronous and would block while the computation is happening. This would cause undesirable strong coupling to the calling application. To avoid this situation, the `client` receives such transactions concurrently and places them into a queue, returning a `202 Accepted` response. Once the proof is computed and the client transaction is sent to a `proposer`, a webhook returns further information about the transaction (see API documentation for details) in a TransactionEvent JSON object.

The Webhook also returns a BlockchainEvent object, when a L2 block is on-chain. This is useful for knowing when a transaction is on-chain. The two objects can be deserialised thusly:

```rust
    BlockchainEvent {
        l1_txn_hash: String,
        l2_block_number: I256,
        commitments: Vec<String>,
    }
    TransactionEvent {
        response: String,
        uuid: String,
    }
```

The uuid is the X-Request-ID for the original deposit/transfer/withdraw transaction. This enables the webhook response to be correlated with the original request.
The webhook URL can be set in the `Nightfall.toml` configuration file.

## APIs

These API urls are examples. Some values such as erc addresses are implementation-specific, so the values given won't work everywhere but they show the general form of an API call. The values below arise from using the deployer container with Anvil and a wallet mneumonic of `test test test test test test test test test test test junk`.

Generally, you should be able to use them after the integration tests have run with `--profile development` because that will use the same values as the examples and will deploy mock ERC contracts.

```sh
docker compose --profile development up
```

Don't forget to down any containers and volumes from previous tests first and wait until the `test` container has successfully exited before trying any API calls.

### Client APIs

Note that transactions will fail unless you have first had your x509 certificate validated on chain by the X509.sol contract. See the `X509 certificates` API for how to do that.

#### X509 Certificates for Client

***

POST /v1/certification

```sh
curl -i --request POST 'http://localhost:3000/v1/certification' \
    --header 'Content-Type: multipart/form-data' \
    --form 'file=@blockchain_assets/test_contracts/X509/_certificates/user/user-1.der' \
    --form 'file=@blockchain_assets/test_contracts/X509/_certificates/user/user-1.priv_key'
```

This request will ask the X509 smart contract to validate the passed-in X509 certificate. The `client` whose endpoint is called will also generate a signature over its Ethereum address, using the passed-in private key. This too will be passed to the X509 contract, and the Ethereum address will be added to the contract's 'allow list' if the signature and certifcate match up.

#### Value transactions

***

POST /v1/deposit

```sh
curl -i -H "X-Request-ID: 16cf74ad-e28c-421e-a125-78bed5e1c435" --request POST 'http://localhost:3000/v1/deposit' \
    --json '{ "ercAddress": "0x6fcb6af7f7947f8480c36e8ffca0c66f6f2be32b", "tokenId": "0x00", "tokenType": "0", "value": "0x04", "fee": "0x02",  "deposit_fee": "0x05" }' 
```

Returns: `202 Accepted` on success, `503 Service Unavailable` if the transaction queue is full (set at 1000)

Webhook returns: TransactionEvent object with a `uuid` field containing the X-Request_ID value from the corresponding transaction and a `response` field containing hex-encoded string representation of the commitment hash, e.g. `"2663d801222713718bae6598c8d0d290de149bfece052910b29012987faebdf9"`

This request will return a status code 202, to indicate that it has been correctly received and is being processed, together with a body which contains the deposit's commitment hash encoded as a hex string. To determine when the corresponding commitment makes it on chain, poll the `commitment/<hash-value>` interface. A 404 error indicates that the deposit commitment is not yet on chain.

The components of the JSON object have the following meaning:

- ercAddress: The Ethereum address of the ERC20|721|1155|3525 contract that we are using as a source of funds to move into Layer 2.
- tokenId: The token ID of the token, for a 721|1155|3525 contract. It should be set to "0x00" for an ERC20 contract. For ERC3525, tokenId is unique.
- tokenType: The type of token being transacted: 0 => ERC20, 1 => ERC1155, 2 => ERC721, 3 => ERC3525.
- value: The value of the token; "0x00" for ERC721 or non-fungible ERC1155 tokens.
- fee: This is the amount paid to the `proposer` for processing the transaction. In the case of a deposit transaction, users must pay 2 * fee: one part for the token `value` deposit and another for the `deposit_fee`.
- deposit_fee: This is an additional amount deposited into the Nightfall contract to cover future transaction fees. In total, for a deposit transaction, the user pays 2 * `fee` + `deposit_fee` to the Nightfall contract. The first fee compensates the proposer for committing the user’s `value`, while the second fee covers the user's commitment to future fees. The `deposit_fee` acts as a reserve, allowing future proposer fees to be deducted directly from this amount, simplifying future fee payments.

Note: In this case, unlike NF_3, the client does not generate the proof. Instead, the proposer generates the deposit proof, ensuring all transactions appear identical on-chain, making the root key irrelevant in this transaction. However, to maintain consistency with NF_3, we have kept the APIs unchanged.

***

POST /v1/transfer

```sh
curl -i  -H "X-Request-ID: 16cf74ad-e28c-421e-a125-78bed5e1c435" --request POST 'http://localhost:3000/v1/transfer' \
    --json '{ "ercAddress": "95bd8d42f30351685e96c62eddc0d0613bf9a87a", "tokenId": "0x00", "recipientData": { "values": ["0x06"], "recipientCompressedZkpPublicKeys": ["2a2fec73694898850dccccaf188853d3d69b251c8aa2538fcb2be6f470aa7205"] }, "fee": "0x02" }'
```

Returns: `202 Accepted` on success, `503 Service Unavailable` if the transaction queue is full (set at 1000)

Webhook returns: TransactionEvent object with a `uuid` field containing the X-Request_ID value from the corresponding transaction and a `response` field containing a json array that contains: the Client Transaction object and; the transaction receipt if the transfer transaction was placed on chain, otherwise (the normal situation) "null".

This call will nullify one or two spend commitments and create two output commitments - one for the recipient and one for change. It will do a similar thing with fee commitments that are used to pay the proposer. NF_4 will use an internal algorithm to select the most suitable input commitments (with a maximum of two) whilst minimising the amount of 'commitment dust' created. There must be one or two commitments already owned by the sender, whose total value is the same as or greater than the amount to be sent, otherwise the transaction will fail with 'no suitable commitments found': you can't send money you don't have.

The components of the JSON object have the following meaning:

- ercAddress: The Ethereum address of the ERC20|721|1155|3525 contract that we are using as a source of funds to move into Layer 2.
- tokenId: The token ID of the token, for a 721|1155|3525 contract. It should be set to "0x00" for an ERC20 contract.
- recipientData: information about the owner(s) of the commitment(s) that will be created.
- recipientData.values: values of the commitments for ERC20 tokens
- recipientData.recipientCompressedZkpPublic: The ZKP public keys of the recipients. This acts as their Layer 2 addresses. See the section on key derivation for more details.
- fee: The amount that will be paid to the `proposer` which processes this transaction.

***

POST /v1/withdraw

```sh
curl -i  -H "X-Request-ID: 16cf74ad-e28c-421e-a125-78bed5e1c435" --request POST 'http://localhost:3000/v1/withdraw' \
    --json '{"ercAddress": "98eddadcfde04dc22a0e62119617e74a6bc77313", "tokenId": "0x01", "tokenType": "1", "value": "0x00", "recipientAddress": "0xf39fd6e51aad88f6f4ce6ab8827279cfffb92266", "fee": "0x09"}'
```

<<<<<<< HEAD
Returns: 
{
    "success": true,
    "message": "Withdraw operation completed successfully",
    "withdraw_fund_salt": `the unique salt that's assigned to this withdraw, this salt will be used later in de-escrow`
}.
=======
Returns: `202 Accepted` on success, `503 Service Unavailable` if the transaction queue is full (set at 1000)

Webhook returns: TransactionEvent object with a `uuid` field containing the X-Request_ID value from the corresponding transaction and a `response` field containing a serialised WithdrawResponse object:

```rust
WithdrawResponse {
    success: bool,
    message: String, // contains "Withdraw operation completed successfully"
    pub withdraw_fund_salt: String,
}
```
>>>>>>> 79446d51

This call will nullify one or two spend commitments (same for fee spend commitments) and descrow the corresponding funds so that the user can withdraw funds. NB unlike a deposit, which both escrows funds and then creates a deposit transaction without further user input, a withdraw transaction, that moves funds from Layer 2 to Layer 1, must be manually followed up with a de-escrow transaction to recover the funds into the recipient's account from the Nightfall contracts 'pending' balance. This is because of the use of the safer 'withdraw' pattern.

The components of the JSON object have the following meaning:

- ercAddress: The Ethereum address of the ERC20|721|1155|3525 contract that we are using as a source of funds to move into Layer 2.
- tokenId: The token ID of the token, for a 721|1155|3525 contract. It should be set to "0x00" for an ERC20 contract.
- value: The value of the token; "0x00" for ERC721 or non-fungible ERC1155 tokens.
- tokenType: The type of token being transacted: 0 => ERC20, 1 => ERC1155, 2 => ERC721, 3 => ERC3525.
- recipientAddress: The Ethereum address of the recipient of the withdrawn tokens.
- fee: The amount that will be paid to the `proposer` which processes this transaction.

***

GET /v1/de-escrow

```sh
curl -i --request POST 'http://localhost:3000/v1/de-escrow' \
    --json '{ 
    "tokenId": "0x00",
    "ercAddress": "0x959922be3caee4b8cd9a407cc3ac1c251c2007b1", 
    "recipientAddress": "0xf39fd6e51aad88f6f4ce6ab8827279cfffb92266",
    "value": "0x01", 
    "tokenType": "10",
    "withdrawFundSalt": "cb56f2a1befb9954b4d7885f5d3d29cfe9f7417118f1ec0f1bb9741abae01f0c"
}'
```

Returns:

- If funds are available: it will return `1`. The funds will also have been de-escrowed.
- If funds are not available, it will return `0`.

This call withdraws funds from escrow, after a successful Layer 2 -> Layer 1 withdraw, returning the funds to recipient address. There is no requirement for the caller to be the recipient.

The components of the JSON object have the following meaning:

- ercAddress: The Ethereum address of the ERC20|721|1155|3525 contract that we are using as a source of funds to move into Layer 2.
- tokenId: The token ID of the token, for a 721|1155|3525 contract. It should be set to "0x00" for an ERC20 contract.
- value: The value of the token; "0x00" for ERC721  or non-fungible ERC1155 tokens.
- tokenType: The type of token being transacted: 0 => ERC20, 1 => ERC1155, 2 => ERC721, 3 => ERC3525.
- recipientAddress: The Ethereum address of the recipient of the withdrawn tokens.

***

GET /v1/commitment/:hash

```sh
curl -i 'http://localhost:3000/v1/commitment/18e7718c4db06feeae3a16c919e2a253a313d86bcd961a498079fbcfdb596f93'
```

Returns:

- If commitment exists: `200 OK` with a response body containing the JSON-formatted commitment entry object from the commitment db. The commitment object is not shown here as it is rather long - check the CommitmentEntry struct in the source code for details.
- If commitment does not exist: `404 NOT FOUND`

The url should be the hex string representing the commitment hash for the commitment being queried.

A rest api that returns the commitment entry in the commitment db of the `client`, if it exists. Otherwise it returns status code 404. The value of :hash is the commitment hash.

***

GET /v1/commitments

```sh
curl -i 'http://localhost:3000/v1/commitments'
```

Returns: on success `200 OK` with a json array of CommitmentEntry objects.

Returns all the commitment entries in the database. Use with care!

***

GET /v1/health

```sh
curl -i 'http://localhost:3000/v1/health'
```

Returns: on success `200 OK` with a body containing the string `"Healthy"`. There's no response on failure because there's no server there to respond!

This is just a health-check, useful for finding out if the application is running,

***

GET /v1/proposers

```sh
curl -i 'http://localhost:3000/v1/proposers'
```

Returns: on success `200 OK` with a body containing a JSON array of Proposer objects.

This is to obtain a list of proposers from their on-chain registrations. The Proposer object contains useful information such as their URL. Check the source code for details of this object.

***

POST /v1/deriveKey

```sh
curl -i --request POST 'http://localhost:3000/v1/deriveKey' \
    --json '{ "mnemonic": "spice split denial symbol resemble knock hunt trial make buzz attitude mom slice define clinic kid crawl guilt frozen there cage light secret work", "child_path": "m/44'/60'/0'/0/0" }'
```

Returns: on success `200 OK` and a JSON encoded ZkpKeys object containing the root key and viewing and spending keys.

This is a convenience function for generating a set of ZKP keys. They are generated from the input path and mnemonic using the BIP32 protocol.

***

GET /v1/balance/:ercaddress/:token_id

```sh
curl -i 'http://localhost:3000/v1/balance/0x.../0x...
```

Returns: on success, the balance of the token with the given ERC address and token ID in the user's layer 2 wallet. Note that, for consistency with other endpoints, the balance will be encoded as a big-endian hex string. When calling the endpoint, the ERC address and token ID should be provided as hexadecimal strings in the order shown above.

If there are no unspent tokens with the given address and ID in the user's layer 2 wallet then the return will be a status code `404 NOT FOUND`. Other errors return a `400 BAD REQUEST`.

In the case of an ERC20 token, `:token_id` should be `0x00` and the balance will be the sum of all the commitments that the user owns relating to a particular ERC20 contract. Remember that the balance may be spread across multiple commitments and the interface provides no information about the distribution of funds across commitments.

In the case of an ERC721, the balance returned will be `0x00` (because a balance has no meaning for a NFT). Nevertheless, the return of `0x00` shows that the token exists in the user's layer 2 wallet, otherwise a `404 NOT FOUND` will be returned.

***

GET /v1/fee_balance

```sh
curl -i 'http://localhost:3000/v1/fee_balance
```

Returns: on success, the balance of the fee tokens in the user's layer 2 wallet. Note that, for consistency with other endpoints, the fee balance will be encoded as a big-endian hex string.
***

GET /v1/requests/:uuid

```sh
curl -i 'http://localhost:3000/v1/requests/16cf74ad-e28c-421e-a125-78bed5e1c435
```

Returns the status of a deposit/transfer or withdraw request when provided with the `X-Request-ID` header value that was submitted with the request. The status can be one of:

- Queued: The transaction is waiting to be processed by the client.
- Submitted: The Client has succesfully processed the transaction and handed off the result, either to the blockchain, in the case of a deposit escrow, or to a Proposer, in the case of a transfer or withdraw transaction.
- Failed: The hand off to the next stage did not succeed.

Note that internal failures of the client will cause the request state to be unreliable so the request status is not an alternative to error logs.

### Proposer APIs

Note that most transactions will fail unless you have first had your x509 certificate validated on chain by the X509.sol contract. See the `X509 certificates` API for how to do that.

#### X509 Certificates for Proposer

***

POST /v1/certification

```sh
curl -i --request POST 'http://localhost:3001/v1/certification' \
    --header 'Content-Type: multipart/form-data' \
    --form 'file=@blockchain_assets/test_contracts/X509/_certificates/user/user-2.der' \
    --form 'file=@blockchain_assets/test_contracts/X509/_certificates/user/user-2.priv_key'
```

Returns: `StatusCode: Accepted` on success.

This request will ask the X509 smart contract to validate the passed-in X509 certificate. The `proposer` whose endpoint is called will also generate a signature over its Ethereum address, using the passed-in private key. This too will be passed to the X509 contract, and the Ethereum address will be added to the contract's 'allow list' if the signature and certifcate match up.

***

GET /v1/blockdata

```sh
curl -i 'http://localhost:3001/v1/blockdata'
```

Returns: on success `200 OK` with a body containing the current Layer 2 block number.

***

POST /v1/transaction

This URL is used by clients to send a JSON encoded `ClientTransaction<P>` struct to a Proposer. It is not described in detail here because an example of the struct is very long, and the URL is only intended for accepting `client` connections.

***

GET /v1/health

```sh
curl -i 'http://localhost:3001/v1/health'
```

Returns: on success `200 OK` with a body containing the string `"Healthy"`. There's no response on failure because there's no server there to respond!

This is just a health-check, useful for finding out if the application is running,

***

GET v1/rotate

```sh
curl -i 'http://localhost:3001/v1/rotate'
```

Returns: on success `200 OK` if the active `proposer` was rotated, `423 LOCKED` if proposer rotation was not allowed by the smart contract.

This endpoint will rotate the proposers if the current `proposer` has been active for more than the number of Layer 1 blocks that a `proposer` is allowed to propose for (ROTATION_BlOCKS). This value is set in the construction of RoundRobin.sol.

***

POST /v1/register

```sh
curl -i --request POST 'http://localhost:3000/v1/register' \
    --json '{ "url": "http://example.com" }'
```

Returns: on success `200 OK`

Adds (registers) a new proposer. The URL, at which clients can reach the proposer, should be provided.

***

GET /v1/deregister

```sh
curl -i 'http://localhost:3000/v1/deregister'
```

Returns: on success `200 OK`

Removes (de-registers) a proposer. Only the proposer itself can successfully call this endpoint because the request to the smart contract must originate from the registered Ethereum address of the proposer. Success will make the proposers remaining stake available for withdrawal.

***

POST /v1/withdraw

```sh
curl -i --request POST 'http://localhost:3000/v1/withdraw' \
    --json '{ "amount": 20 }'
```

Returns: on success `200 OK`

Withdraws the stake of a de-registered proposer, actually, the amount withdrawn can be up to the amount of the stake. This can only be called by the de-registered proposer, otherwise the withdraw will fail.

***

## Production deployment

TBD once environment is confirmed<|MERGE_RESOLUTION|>--- conflicted
+++ resolved
@@ -417,14 +417,6 @@
     --json '{"ercAddress": "98eddadcfde04dc22a0e62119617e74a6bc77313", "tokenId": "0x01", "tokenType": "1", "value": "0x00", "recipientAddress": "0xf39fd6e51aad88f6f4ce6ab8827279cfffb92266", "fee": "0x09"}'
 ```
 
-<<<<<<< HEAD
-Returns: 
-{
-    "success": true,
-    "message": "Withdraw operation completed successfully",
-    "withdraw_fund_salt": `the unique salt that's assigned to this withdraw, this salt will be used later in de-escrow`
-}.
-=======
 Returns: `202 Accepted` on success, `503 Service Unavailable` if the transaction queue is full (set at 1000)
 
 Webhook returns: TransactionEvent object with a `uuid` field containing the X-Request_ID value from the corresponding transaction and a `response` field containing a serialised WithdrawResponse object:
@@ -433,10 +425,9 @@
 WithdrawResponse {
     success: bool,
     message: String, // contains "Withdraw operation completed successfully"
-    pub withdraw_fund_salt: String,
+    pub withdraw_fund_salt: String,`the unique salt that's assigned to this withdraw, this salt will be used later in de-escrow`
 }
 ```
->>>>>>> 79446d51
 
 This call will nullify one or two spend commitments (same for fee spend commitments) and descrow the corresponding funds so that the user can withdraw funds. NB unlike a deposit, which both escrows funds and then creates a deposit transaction without further user input, a withdraw transaction, that moves funds from Layer 2 to Layer 1, must be manually followed up with a de-escrow transaction to recover the funds into the recipient's account from the Nightfall contracts 'pending' balance. This is because of the use of the safer 'withdraw' pattern.
 
