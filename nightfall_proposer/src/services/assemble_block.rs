--- conflicted
+++ resolved
@@ -71,11 +71,7 @@
         let result = prepare_block_data::<P>(db).await;
         match &result {
             Ok(_) => info!("Block data prepared successfully"),
-<<<<<<< HEAD
             Err(e) => warn!("Failed to prepare block data: {e:?}"),
-=======
-            Err(e) => warn!("Failed to prepare block data: {e:?}",),
->>>>>>> 41a101be
         }
         (included_depositinfos_group, selected_client_transactions) = result?;
     }
@@ -404,7 +400,7 @@
         // left deposit = None
         // left client transactions: None
         let container = get_mongo().await;
-        let db = get_db_connection(&container).await;
+        let db = get_db_connection().await;
 
         // **1. Insert 240 deposits into mempool**
         {
@@ -500,7 +496,7 @@
         // Used deposit  (2...=257)
         // left deposit = (1)
         let container = get_mongo().await;
-        let db = get_db_connection(&container).await;
+        let db = get_db_connection().await;
 
         // Insert 257 deposit transactions into mempool**
         {
@@ -565,7 +561,7 @@
         // Left client transactions: 10 transactions (fees 1...10)
         // Left deposits: 0
         let container = get_mongo().await;
-        let db = get_db_connection(&container).await;
+        let db = get_db_connection().await;
 
         // Insert 74 deposit transactions into mempool**
         {
@@ -639,7 +635,7 @@
         // Left deposits: none
 
         let container = get_mongo().await;
-        let db = get_db_connection(&container).await;
+        let db = get_db_connection().await;
 
         // **1. Insert 3 deposits into mempool**
         {
