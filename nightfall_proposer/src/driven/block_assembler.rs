--- conflicted
+++ resolved
@@ -163,14 +163,11 @@
             {
                 Ok(count) => {
                     debug!("Mempool client transactions: {count}");
+                    debug!("Mempool client transactions: {count}");
                     count
                 }
                 Err(e) => {
-<<<<<<< HEAD
                     error!("Error counting client transactions: {e:?}");
-=======
-                    error!("Error counting client transactions: {e:?}",);
->>>>>>> 41a101be
                     0
                 }
             } as f32;
