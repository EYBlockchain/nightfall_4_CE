use crate::{
    domain::entities::{DepositData, DepositDatawithFee, OnChainTransaction},
    driven::{
        db::mongo_db::StoredBlock, nightfall_client_transaction::process_deposit_transaction,
    },
    drivers::blockchain::nightfall_event_listener::get_synchronisation_status,
    initialisation::{get_blockchain_client_connection, get_db_connection},
    ports::{
        contracts::NightfallContract,
        db::BlockStorageDB,
        events::EventHandler,
        trees::{CommitmentTree, HistoricRootTree, NullifierTree},
    },
};
use alloy::primitives::{TxHash, I256};
use alloy::{consensus::Transaction, sol_types::SolInterface};
use ark_bn254::Fr as Fr254;
use ark_ff::BigInteger;
use lib::{
    blockchain_client::BlockchainClientConnection, hex_conversion::HexConvertible,
    merkle_trees::trees::IndexedTree,
};
use log::{debug, error, info, warn};
use mongodb::Client;
use nightfall_bindings::artifacts::Nightfall;
use nightfall_client::{
    domain::error::EventHandlerError,
    driven::contract_functions::contract_type_conversions::FrBn254,
    drivers::rest::utils::to_nf_token_id_from_solidity,
    get_fee_token_id,
    ports::proof::{Proof, ProvingEngine},
};
use serde::Serialize;
use std::{
    error::Error,
    fmt::{Debug, Display},
};
use tokio::sync::{OnceCell, RwLock};
// Define a mutable lazy static to hold the layer 2 blocknumber. We need this to
// check if we're still in sync, but putting it in the context would mean passing it around too much
pub async fn get_expected_layer2_blocknumber() -> &'static RwLock<I256> {
    static LAYER2_BLOCKNUMBER: OnceCell<RwLock<I256>> = OnceCell::const_new();
    LAYER2_BLOCKNUMBER
        .get_or_init(|| async { RwLock::new(I256::ZERO) })
        .await
}

#[derive(Debug)]
pub enum ProcessBlockError {
    CouldNotStoreHistoricRoot,
}

impl Error for ProcessBlockError {}

impl Display for ProcessBlockError {
    fn fmt(&self, f: &mut std::fmt::Formatter<'_>) -> std::fmt::Result {
        match self {
            ProcessBlockError::CouldNotStoreHistoricRoot => {
                write!(f, "Could not store historic root")
            }
        }
    }
}

// This is similar to Client's event handler but we don't simply import that version because
// eventually this implementation will diverge from the Client's implementation.
#[async_trait::async_trait]
impl<P, E, N> EventHandler<P, E, N> for Nightfall::NightfallEvents
where
    P: Proof,
    E: ProvingEngine<P>,
    N: NightfallContract,
{
    async fn handle_event(&self, tx_hash: TxHash) -> Result<(), EventHandlerError> {
        // we'll split out individual events here in case that's useful later
        debug!("Handling event {self:?} for transaction {tx_hash:?}");
        match &self {
            Nightfall::NightfallEvents::BlockProposed(filter) => {
                process_nightfall_calldata::<P, E, N>(tx_hash, filter.layer2_block_number).await?
            }
            Nightfall::NightfallEvents::DepositEscrowed(filter) => {
                info!("Received DepositEscrowed event");
                process_deposit_escrowed_event::<P, E>(tx_hash, filter)
                    .await
                    .map_err(|e| {
                        debug!("{e}");
                        EventHandlerError::InvalidCalldata
                    })?;
            }
        }
        Ok(())
        // all events, however, can be processed by the same function because you just need the tx hash to get the calldata
    }
}

pub async fn process_nightfall_calldata<P, E, N>(
    transaction_hash: TxHash,
    block_number: I256,
) -> Result<(), EventHandlerError>
where
    P: Proof + Send + Serialize + Clone + Debug + Sync,
    E: ProvingEngine<P>,
    N: NightfallContract,
{
    // get the transaction
    let tx = get_blockchain_client_connection()
        .await
        .read()
        .await
        .get_client()
        .get_transaction_by_hash(transaction_hash)
        .await
        .map_err(|_| EventHandlerError::IOError("Could not retrieve transaction".to_string()))?;

    // if there is one, decode it. If not, throw.
    if let Some(tx) = tx {
        let decoded = Nightfall::NightfallCalls::abi_decode(tx.input())
            .map_err(|_| EventHandlerError::InvalidCalldata)?;
        if let Nightfall::NightfallCalls::propose_block(decode) = decoded {
            // OK to use unwrap because the smart contract has to provide a block number
            process_propose_block_event::<N>(decode, transaction_hash, block_number).await?;
        }
    } else {
        panic!("Transaction not found when looking up calldata");
    }
    Ok(())
}

async fn process_propose_block_event<N: NightfallContract>(
    decode: Nightfall::propose_blockCall,
    transaction_hash: TxHash,
    layer_2_block_number_in_event: I256,
) -> Result<(), EventHandlerError> {
    let our_address = get_blockchain_client_connection()
        .await
        .read()
        .await
        .get_address();

    let sender_address = get_blockchain_client_connection()
        .await
        .read()
        .await
        .get_client()
        .get_transaction_by_hash(transaction_hash)
        .await
        .map_err(|_| EventHandlerError::IOError("Could not retrieve transaction".to_string()))?
        .unwrap()
        .inner
        .signer();

    // get a lock on the db, we don't want anything else updating or reading the DB until
    // we're done here
    let db = get_db_connection().await;
    info!("Decoded Proposed block call from transaction {transaction_hash:?}");
    let blk = decode.blk;

    let layer_2_block_number_in_event_u64: u64 = layer_2_block_number_in_event
        .try_into()
        .expect("I256 to u64 conversion failed");
    let store_block_pending = StoredBlock {
        layer2_block_number: layer_2_block_number_in_event_u64,
        commitments: blk
            .transactions
            .iter()
            .flat_map(|ntx| {
                let tx: OnChainTransaction = (*ntx).clone().into();
                tx.commitments
                    .iter()
                    .map(|c| c.to_hex_string())
                    .collect::<Vec<_>>()
            })
            .collect(),
        proposer_address: sender_address,
    };

    // check and update the sychronisation status
    let mut sync_status = get_synchronisation_status().await.write().await;
    // The first thing to do is to make sure that we've not missed any blocks.
    // If we have, then we'll need to resynchronise with the blockchain.
    let mut expected_onchain_block_number = get_expected_layer2_blocknumber().await.write().await;

    if *expected_onchain_block_number < layer_2_block_number_in_event {
        // we've missed at least one block
        warn!(
            "Out of sync with blockchain. Blocknumber of event was {layer_2_block_number_in_event}, expected {expected_onchain_block_number}"
        );
        sync_status.clear_synchronised();
        //The event listener infrastructure (via start_event_listener and restart_event_listener) is responsible for replaying historical events to fill in the gap.
        return Err(EventHandlerError::MissingBlocks(
            expected_onchain_block_number.as_usize(),
        ));
    }

    // check if we're ahead of the event, this means we've already seen it and we shouldn't process it again
    // This could happen if we've missed some blocks and we're re-synchronising
    if *expected_onchain_block_number > layer_2_block_number_in_event {
        warn!("Already processed layer 2 block {layer_2_block_number_in_event} - skipping");
        return Ok(());
    }

    // if expected_onchain_block_number == layer_2_block_number, we need to check if the block hash is the same
    // if it's not, then we need to re-synchronise.
    // what can cause this situation?
    // 1) If proposer_1 failed to propose a block, and proposer_2
    // proposed the same block, proposer_1 need to re-synchronise otherwise it will assemble next block with a wrong status.
    // 2) If chain reorganisation happened, proposers need to re-synchronise.

    // get the block from the db and compute the block hash
    let expected_block_number_u64: u64 = (*expected_onchain_block_number)
        .try_into()
        .expect("I256 to u64 conversion failed");
    // if proposer is out of sync, it won't have this block in db
    let current_block_stored = db.get_block_by_number(expected_block_number_u64).await;

    match current_block_stored {
        Some(current_block) => {
            let current_block_stored_hash = current_block.hash();
            let block_store_pending_hash = store_block_pending.hash();

            if expected_block_number_u64 == layer_2_block_number_in_event_u64
                && current_block_stored_hash != block_store_pending_hash
            {
                warn!(
                    "Block hash mismatch. Expected {current_block_stored_hash}, got {block_store_pending_hash} in layer 2 block {layer_2_block_number_in_event}"
                );

                // Delete the invalid block and clear sync status
                db.delete_block_by_number(expected_block_number_u64).await;
                sync_status.clear_synchronised();

                return Err(EventHandlerError::BlockHashError(
                    current_block_stored_hash,
                    block_store_pending_hash,
                ));
            }
        }

        None => {
            warn!(
                "No block found in DB at expected height {expected_block_number_u64}. Assuming fresh state or first sync."
            );
        }
    }

    *expected_onchain_block_number += I256::ONE; // move on to the next block

    // warn that we're not synced with the blockchain if we're behind
    // before we used the event filter layer 2 block number
    // now we get the current_block_number from the blockchain
    // what's the difference?
    let current_block_number_in_contract =
        N::get_current_layer2_blocknumber().await.map_err(|_| {
            EventHandlerError::IOError("Could not retrieve current block number".to_string())
        })?;

    // if the current block number is exactly one, then we're automatically synchronised because we've seen one
    // blockproposed event (or we wouldn't be here) and that must also be the only one
    if current_block_number_in_contract == I256::ONE {
        debug!("Synchronised with blockchain");
        sync_status.set_synchronised();
    }

    // next, we'll unpack the commitments and add them to the proposer's commitment tree
    // normally, we don't update the trees if we're the proposer, because we'll have done it when we proposed the block
    // but if we're not in sync then we need to get this information from the blockchain.
    // There's one more case, where this is the first block, so we must be synchronised in the sense that our block count is the
    // same as the blockchain's block count, but we've lost the commitment data. In this case, we need to update the trees too.
    // If we don't have the data from the first block, out commitment root will be zero.
    let commitment_root = <Client as CommitmentTree<Fr254>>::get_root(db)
        .await
        .map_err(|_| {
            EventHandlerError::IOError("Could not retrieve commitment root".to_string())
        })?;
    if our_address != sender_address
        || !sync_status.is_synchronised()
        || commitment_root.0.is_zero()
    {
        let commitments = &blk
            .transactions
            .iter()
            .flat_map(|transaction| &transaction.commitments)
            .map(|u| FrBn254::try_from(*u).map(|f| f.into()))
            .collect::<Result<Vec<Fr254>, _>>()
            .expect("Could not convert commitments to U256");
        debug!(
            "Adding {} commitments to commitment tree",
            commitments.len()
        );
        <Client as CommitmentTree<Fr254>>::append_sub_trees(db, commitments, true)
            .await
            .map_err(|_| EventHandlerError::IOError("Could not store commitments".to_string()))?;
        // and do the same with the nullifier tree
        let nullifiers = blk
            .transactions
            .iter()
            .flat_map(|transaction| &transaction.nullifiers)
            .map(|u| FrBn254::try_from(*u).map(|f| f.into()))
            .collect::<Result<Vec<Fr254>, _>>()
            .expect("Could not convert nullifiers to U256");
        debug!(
            "Adding {} nullifiers to indexed Timber tree",
            nullifiers.len()
        );
        <Client as IndexedTree<Fr254>>::insert_leaves(
            db,
            &nullifiers,
            <Client as NullifierTree<Fr254>>::TREE_NAME,
        )
        .await
        .map_err(|_| EventHandlerError::IOError("Could not store nullifiers".to_string()))?;
    }
    // and next,the commitments root (historic_root) is stored in the historic root tree
    let historic_root: Fr254 = FrBn254::try_from(blk.commitments_root)
        .map_err(|_| EventHandlerError::IOError("Could not convert to Fr254".to_string()))?
        .into();

    db.append_historic_commitment_root(&historic_root, true)
        .await
        .map_err(|_| EventHandlerError::IOError("Could not store historic root".to_string()))?;
    debug!("Stored new commitments tree root in historic root timber tree: {historic_root}");

    // it's worth checking that the historic root agrees with what's in the commitment tree
    let commitment_root = <Client as CommitmentTree<Fr254>>::get_root(db)
        .await
        .map_err(|_| {
            EventHandlerError::IOError("Could not retrieve commitment root".to_string())
        })?;
    if commitment_root != historic_root {
        error!(
            "Historic root does not match commitment tree root. Historic root: {historic_root}, Commitment tree root: {commitment_root}"
        );
    } else {
        debug!("Historic root matches commitment tree root");
    }

    // see if we need to update the synchronisation status
    //This is a final safety check. Earlier we used event-level info to decide whether to sync. Now we consult the contract’s real-time state.

<<<<<<< HEAD
    let delta = current_block_number_in_contract - layer_2_block_number_in_event - I256::ONE;
    if delta != I256::ZERO {
=======
    let delta = current_block_number_in_contract - layer_2_block_number_in_event - I256::one();
    if delta != I256::zero() {
>>>>>>> 41a101be
        warn!("Synchronising - behind blockchain by {delta} layer 2 blocks ");
        sync_status.clear_synchronised();
    } else {
        debug!("Synchronised with blockchain");
        sync_status.set_synchronised();
    }

    // store the block in the db
    // if db doesn't have the block, it will be stored
    db.store_block(&store_block_pending).await;

    Ok(())
}

pub async fn process_deposit_escrowed_event<P, E>(
    transaction_hash: TxHash,
    filter: &Nightfall::DepositEscrowed,
) -> Result<(), EventHandlerError>
where
    P: Proof,
    E: ProvingEngine<P>,
{
    info!(
        "Proposer: Decoded DepositEscrowed event from transaction {}, Deposit Transaction with nf_slot_id {}, value {}, is now on-chain",
        transaction_hash, filter.nfSlotId, filter.value,
    );
    // get the transaction
    let tx = get_blockchain_client_connection()
        .await
        .read()
        .await
        .get_client()
        .get_transaction_by_hash(transaction_hash)
        .await
        .map_err(|_| EventHandlerError::IOError("Could not retrieve transaction".to_string()))?;

    // If there is one, decode it. If not, throw.
    if let Some(tx) = tx {
        let decoded = Nightfall::NightfallCalls::abi_decode(tx.input())
            .map_err(|_| EventHandlerError::InvalidCalldata)?;

        if let Nightfall::NightfallCalls::escrow_funds(decode) = decoded {
            // Get the information from the calldata
            let fee = Fr254::from(FrBn254::try_from(decode.fee).map_err(|_| {
                EventHandlerError::IOError("Could not convert to Fr254".to_string())
            })?);

            let erc_address = decode.ercAddress;
            let secret_hash = Fr254::from(FrBn254::try_from(decode.secretHash).map_err(|_| {
                EventHandlerError::IOError("Could not convert to Fr254".to_string())
            })?);

            let token_id = decode.tokenId;

            // Get the information from the event
            let nf_slot_id_from_event =
                Fr254::from(FrBn254::try_from(filter.nfSlotId).map_err(|_| {
                    EventHandlerError::IOError("Could not convert to Fr254".to_string())
                })?);
            // Note: value_from_calldata is the value that was escrowed for value escrow event.
            // But if it's a deposit escrow event, deposit_fee is new calculated value = msg.value - 2*fee, which is in filter.value.
            // So we use filter.value for both value escrow and fee escrow events instead of value_from_calldata.
            let value_from_event = Fr254::from(FrBn254::try_from(filter.value).map_err(|_| {
                EventHandlerError::IOError("Could not convert to Fr254".to_string())
            })?);

            // Get the fee token ID
            let fee_token_id = get_fee_token_id();

            let nf_token_id_tmp = to_nf_token_id_from_solidity(erc_address, token_id);

            // If this is a value escrow event, value_from_event gives us value
            // Then we should have DepositDatawithFee { fee, nf_token_id, nf_slot_id, value, secret_hash }
            // If this is a fee escrow event, value_from_event gives us deposit_fee
            // Then we should have DepositDatawithFee { fee, fee_token_id, fee_slot_id, deposit_fee, secret_hash }
            let (nf_slot_id, nf_token_id) = if nf_slot_id_from_event == fee_token_id {
                (fee_token_id, fee_token_id)
            } else {
                (nf_slot_id_from_event, nf_token_id_tmp)
            };

            let deposit_data = DepositData {
                nf_token_id,
                nf_slot_id,
                value: value_from_event,
                secret_hash,
            };
            let deposit_data = DepositDatawithFee { fee, deposit_data };
            process_deposit_transaction::<P, E>(deposit_data)
                .await
                .map_err(|_| {
                    EventHandlerError::IOError("Could not process client transaction".to_string())
                })?;
        }
    } else {
        panic!("Transaction not found when looking up calldata");
    }

    Ok(())
}<|MERGE_RESOLUTION|>--- conflicted
+++ resolved
@@ -84,6 +84,7 @@
                     .await
                     .map_err(|e| {
                         debug!("{e}");
+                        debug!("{e}");
                         EventHandlerError::InvalidCalldata
                     })?;
             }
@@ -337,13 +338,8 @@
     // see if we need to update the synchronisation status
     //This is a final safety check. Earlier we used event-level info to decide whether to sync. Now we consult the contract’s real-time state.
 
-<<<<<<< HEAD
     let delta = current_block_number_in_contract - layer_2_block_number_in_event - I256::ONE;
     if delta != I256::ZERO {
-=======
-    let delta = current_block_number_in_contract - layer_2_block_number_in_event - I256::one();
-    if delta != I256::zero() {
->>>>>>> 41a101be
         warn!("Synchronising - behind blockchain by {delta} layer 2 blocks ");
         sync_status.clear_synchronised();
     } else {
