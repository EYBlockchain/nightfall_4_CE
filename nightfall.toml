--- conflicted
+++ resolved
@@ -23,11 +23,8 @@
 log_level = "info"
 wallet_type = "local"
 db_url = "mongodb://nf4_db_client:27017"
-<<<<<<< HEAD
 max_event_listener_attempts = 10
-=======
 webhook_url = "http://172.18.0.250:8080/webhook" # The webhook URL for the client to send notifications to the propose
->>>>>>> 971986e9
 
 [development.nightfall_proposer]
 url = "http://proposer:3000"
@@ -93,11 +90,6 @@
 log_level = "info"
 wallet_type = "local"
 db_url = "mongodb://nf4_db_client:27017"
-<<<<<<< HEAD
-max_event_listener_attempts = 10
-=======
-webhook_url = "http://172.18.0.250:8080/webhook" # The webhook URL for the client to send notifications to the propose
->>>>>>> 971986e9
 
 [base_sepolia.nightfall_proposer]
 url = "http://proposer:3000"
