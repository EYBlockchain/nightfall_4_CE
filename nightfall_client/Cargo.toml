[package]
name = "nightfall_client"
version = "0.1.0"
edition = "2021"

[dependencies]
tokio-util = "0.7.16"
once_cell = "1"
tracing = "0.1.41"
jf-relation = { git = "https://git@github.com/EYBlockchain/nightfish_CE.git", rev = "b4b11d8301695f330d81a84898d78b333801ed70" }
ark-bn254 = "0.4.0"
ark-ff = { version = "0.4.2", features = ["parallel"] }
bip32 = { version = "0.4.0", features = ["bip39"] }
num-bigint = "0.4.6"
num = "0.4.3"
ff_ce = "0.11.0"
ark-ec = { version = "0.4.2", features = ["parallel"] }
rand_core = { version = "0.6.4", features = ["getrandom"] }
ark-serialize = "0.4.2"
sha3 = "0.10.8"
sha2 = "0.10"
alloy = { version = "1.0.23", features = ["transport-ws", "json-rpc", "serde"] }
warp = "0.3.7"
serde = { version = "1.0.219", features = ["derive"] }
tokio = { version = "1.45.0", features = ["full"] }
criterion = "0.4"
serde_json = "1.0.140"
rand = "0.8"
ark-std = { version = "0.4.0", default-features = false }
itertools = { version = "0.10.5", default-features = false }
arkworks-utils = "1.0.1"
mongodb = "3.2.3"
futures = "0.3.31"
async-trait = "0.1.88"
jf-plonk = { git = "https://git@github.com/EYBlockchain/nightfish_CE.git", rev = "b4b11d8301695f330d81a84898d78b333801ed70", features = [
    "test-srs",
] }
jf-utils = { git = "https://git@github.com/EYBlockchain/nightfish_CE.git", rev = "b4b11d8301695f330d81a84898d78b333801ed70", features = [
    "parallel",
] }
jf-primitives = { git = "https://git@github.com/EYBlockchain/nightfish_CE.git", rev = "b4b11d8301695f330d81a84898d78b333801ed70" }
num-traits = "0.2.19"
byteorder = "1.5.0"
hex = "0.4.3"
serde_repr = "0.1.20"
serde_bytes = "0.11"
serde_with = "2.3.3"
config = "0.13.4"
configuration = { path = "../configuration" }
nightfall_bindings = { path = "../nightfall_bindings" }
log = "0.4.27"
<<<<<<< HEAD
nf-curves = { git = "https://git@github.com/EYBlockchain/nightfish_CE.git", rev = "b4b11d8301695f330d81a84898d78b333801ed70"}
=======
nf-curves = { git = "https://git@github.com/EYBlockchain/nightfish_CE.git" }
>>>>>>> 1ca4db10
reqwest = "0.11.27"
url = "2.5.4"
rustc-hex = "2.1.0"
uint = "0.9.5"
lazy_static = "1.5.0"
testcontainers = { version = "0.24.0", features = ["blocking"] }
lib = { path = "../lib" }
uuid = { version = "1.16.0", features = ["v4"] }

[dev-dependencies]
criterion = { version = "0.4", features = ["html_reports"] }
httparse = "1.10.1"
serial_test = "0.5.1"

[[bench]]
name = "poseidon_hash_gadgets_bench"
harness = false

[[bench]]
name = "bench_unified_circuit"
harness = false

[features]
default = ["parallel"]
std = ["ark-std/std", "ark-serialize/std", "ark-ff/std", "ark-ec/std"]
test_apis = [] # exposing apis for testing purpose
parallel = [
    "ark-ff/parallel",
    "ark-ec/parallel",
    "jf-utils/parallel",
    "jf-relation/parallel",
    "jf-primitives/parallel",
]<|MERGE_RESOLUTION|>--- conflicted
+++ resolved
@@ -49,11 +49,7 @@
 configuration = { path = "../configuration" }
 nightfall_bindings = { path = "../nightfall_bindings" }
 log = "0.4.27"
-<<<<<<< HEAD
-nf-curves = { git = "https://git@github.com/EYBlockchain/nightfish_CE.git", rev = "b4b11d8301695f330d81a84898d78b333801ed70"}
-=======
 nf-curves = { git = "https://git@github.com/EYBlockchain/nightfish_CE.git" }
->>>>>>> 1ca4db10
 reqwest = "0.11.27"
 url = "2.5.4"
 rustc-hex = "2.1.0"
