--- conflicted
+++ resolved
@@ -51,12 +51,7 @@
 rustc-hex = "2.1.0"
 uint = "0.9.5"
 lazy_static = "1.5.0"
-<<<<<<< HEAD
-testcontainers = { version = "0.19.0", features = ["blocking"] }
-=======
 testcontainers = { version = "0.24.0", features = ["blocking"] }
-nightfall-bindings = { path = "../nightfall_bindings" }
->>>>>>> bc5f2efb
 bincode = "1.3.3"
 lib = { path = "../lib" }
 uuid = { version = "1.16.0", features = ["v4"] }
