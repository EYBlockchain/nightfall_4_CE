pub mod domain;
pub mod driven;
pub mod drivers;
pub mod ports;
pub mod services;
pub mod test_helpers;

<<<<<<< HEAD
use drivers::derive_key::ZKPKeys;
use std::sync::{Mutex, OnceLock};
use bip32::{Mnemonic};
use bip32::DerivationPath;
=======
use alloy::dyn_abi::abi::encode;
use alloy::primitives::{keccak256, U256};
use alloy::sol_types::SolValue;
use ark_bn254::{Bn254, Fr as Fr254};
use ark_serialize::CanonicalDeserialize;
use bip32::DerivationPath;
use bip32::Mnemonic;
use configuration::addresses::get_addresses;
use drivers::derive_key::ZKPKeys;
use jf_plonk::nightfall::ipa_structs::ProvingKey;
use jf_primitives::pcs::prelude::UnivariateKzgPCS;
use lib::utils::load_key_from_server;
use log::warn;
use num::BigUint;
use std::{
    path::Path,
    sync::{Arc, Mutex, OnceLock},
};
>>>>>>> 9b37bd35

/// This function is used to retrieve the zkp keys
pub fn get_zkp_keys() -> &'static Mutex<ZKPKeys> {
    static ZKP_KEYS: OnceLock<Mutex<ZKPKeys>> = OnceLock::new();
    ZKP_KEYS.get_or_init(|| {
        let rng = ark_std::rand::thread_rng();
        let mnemonic = Mnemonic::random(rng, Default::default());
        let path: DerivationPath = "m/44'/60'/0'/0/0".parse().expect("failed to parse path");
        let zkp_keys = ZKPKeys::derive_from_mnemonic(&mnemonic, &path)
            .expect("Could not derive ZKP keys from mnemonic");
        Mutex::new(zkp_keys)
    })
}

pub mod initialisation {
    use crate::ports::trees::CommitmentTree;
    use ark_bn254::Fr as Fr254;
    use configuration::settings::get_settings;
    use mongodb::Client as MongoClient;
    use reqwest::{Client as HttpClient, ClientBuilder};
    use std::{sync::OnceLock, time::Duration};
    use tokio::sync::OnceCell;
    use url::Url;

    /// This function is used to provide a singleton database connection across the entire application.
    pub async fn get_db_connection() -> &'static MongoClient {
        static DB_CONNECTION: OnceCell<MongoClient> = OnceCell::const_new();
        DB_CONNECTION
            .get_or_init(|| async {
                let client = MongoClient::with_uri_str(&get_settings().nightfall_client.db_url)
                    .await
                    .expect("Could not create database connection");
                // Initialize the commitment tree in the database
                <MongoClient as CommitmentTree<Fr254>>::new_commitment_tree(&client, 29, 3)
                    .await
                    .expect("Could not create commitment tree");
                client
            })
            .await
    }

    /// This function is used to provide a singleton proposer http connection across the entire application.
    pub fn get_proposer_http_connection() -> &'static (HttpClient, Url) {
        static PROPOSER_HTTP_CONNECTION: OnceLock<(HttpClient, Url)> = OnceLock::new();
        PROPOSER_HTTP_CONNECTION.get_or_init(|| {
            let base_url = &get_settings().nightfall_proposer.url;
            let url = Url::parse(base_url)
                .expect("Could not parse proposer url")
                .join("/v1/transaction")
                .expect("Could not join proposer url with /v1/transaction");

            // Create a new HTTP client with a timeout
            let client = ClientBuilder::new()
                .timeout(Duration::from_secs(5))
                .build()
                .expect("Could not build HTTP client with timeout");
            (client, url)
        })
    }
}<|MERGE_RESOLUTION|>--- conflicted
+++ resolved
@@ -5,31 +5,10 @@
 pub mod services;
 pub mod test_helpers;
 
-<<<<<<< HEAD
 use drivers::derive_key::ZKPKeys;
 use std::sync::{Mutex, OnceLock};
 use bip32::{Mnemonic};
 use bip32::DerivationPath;
-=======
-use alloy::dyn_abi::abi::encode;
-use alloy::primitives::{keccak256, U256};
-use alloy::sol_types::SolValue;
-use ark_bn254::{Bn254, Fr as Fr254};
-use ark_serialize::CanonicalDeserialize;
-use bip32::DerivationPath;
-use bip32::Mnemonic;
-use configuration::addresses::get_addresses;
-use drivers::derive_key::ZKPKeys;
-use jf_plonk::nightfall::ipa_structs::ProvingKey;
-use jf_primitives::pcs::prelude::UnivariateKzgPCS;
-use lib::utils::load_key_from_server;
-use log::warn;
-use num::BigUint;
-use std::{
-    path::Path,
-    sync::{Arc, Mutex, OnceLock},
-};
->>>>>>> 9b37bd35
 
 /// This function is used to retrieve the zkp keys
 pub fn get_zkp_keys() -> &'static Mutex<ZKPKeys> {
