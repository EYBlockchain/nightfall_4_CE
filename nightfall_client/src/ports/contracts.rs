--- conflicted
+++ resolved
@@ -1,19 +1,18 @@
 //! This module defines interfaces for different types of smart contract that NIghtfall 4 deals with.
 //! These mainly include token contracts and the "Nightfall" contract.
 
-use crate::domain::{
+use crate::{
+    domain::{
     entities::{DepositSecret, TokenData, TokenType, WithdrawData},
     error::{NightfallContractError, TokenContractError},
+   },
+   driven::contract_functions::nightfall_contract::Nightfall,
 };
 use ark_bn254::Fr as Fr254;
 use ark_ff::BigInteger256;
-<<<<<<< HEAD
-use alloy::primitives::I256;
-=======
-use ethers::types::{H160, I256};
->>>>>>> bc5f2efb
+use alloy::primitives::{I256, Address};
 use futures::Future;
-use nightfall_bindings::nightfall::Block;
+
 
 /// Interface trait for a token contract.
 pub trait TokenContract {
@@ -63,5 +62,5 @@
 
     fn get_layer2_block_by_number(
         block_number: I256,
-    ) -> impl Future<Output = Result<(H160, Block), NightfallContractError>> + Send;
+    ) -> impl Future<Output = Result<(Address, Nightfall::Block), NightfallContractError>> + Send;
 }