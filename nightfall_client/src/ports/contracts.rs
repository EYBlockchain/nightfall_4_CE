--- conflicted
+++ resolved
@@ -52,14 +52,12 @@
     fn get_current_layer2_blocknumber(
     ) -> impl Future<Output = Result<I256, NightfallContractError>> + Send;
 
-<<<<<<< HEAD
-    fn get_layer2_block_by_number(
-        block_number: I256,
-    ) -> impl Future<Output = Result<(H160, Block), NightfallContractError>> + Send;
-=======
     /// Function to retrieve the ERC address and token_id given a Nightfall token id.
     fn get_token_info(
         nf_token_id: Fr254,
     ) -> impl Future<Output = Result<TokenData, NightfallContractError>> + Send;
->>>>>>> 0ae454f9
+
+    fn get_layer2_block_by_number(
+        block_number: I256,
+    ) -> impl Future<Output = Result<(H160, Block), NightfallContractError>> + Send;
 }