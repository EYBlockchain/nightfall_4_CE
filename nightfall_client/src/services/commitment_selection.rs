--- conflicted
+++ resolved
@@ -6,17 +6,21 @@
 use mongodb::{Client, Database};
 use nf_curves::ed_on_bn254::BJJTEAffine as JubJub;
 use serde::{Deserialize, Serialize};
-use std::cmp::Ordering;
-use std::collections::VecDeque;
-use std::sync::Arc;
-use std::{cmp, fmt::Debug};
+use std::{
+    cmp::Ordering,
+    collections::VecDeque, 
+    sync::Arc, 
+    cmp, 
+    fmt::Debug
+};
 use tokio::sync::RwLockWriteGuard;
-
-use crate::driven::contract_functions::contract_type_conversions::FrBn254;
-use crate::driven::db::mongo::CommitmentEntry;
-use crate::get_fee_token_id;
-use crate::initialisation::get_db_connection;
 use crate::{
+    get_fee_token_id,
+    initialisation::get_db_connection,
+    driven::{
+        contract_functions::contract_type_conversions::FrBn254,
+        db::mongo::CommitmentEntry
+    },
     domain::entities::Preimage,
     ports::{
         commitments::Commitment,
@@ -38,13 +42,6 @@
 ) -> Result<[Preimage; MAX_POSSIBLE_COMMITMENTS], &'static str> {
     let (avaliable_sorted_commitments, min_num_c) =
         verify_enough_commitments(target_token_id, target_value, db).await?;
-<<<<<<< HEAD
-    // ark_std::println!(
-    //     "avaliable_sorted_commitments: {:?}",
-    //     avaliable_sorted_commitments
-    // );
-=======
->>>>>>> 7a629267
 
     let mut max_num_c = MAX_POSSIBLE_COMMITMENTS;
     if avaliable_sorted_commitments.len() < MAX_POSSIBLE_COMMITMENTS {
