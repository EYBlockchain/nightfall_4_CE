#![cfg(test)]

use std::fmt::Debug;
use crate::{
    domain::entities::{ClientTransaction, Preimage, Salt},
    drivers::{derive_key::ZKPKeys, rest::models::PreimageReq},
    get_fee_token_id,
    ports::{
        commitments::Commitment,
        proof::{PrivateInputs, Proof, ProvingEngine, PublicInputs},
    },
};
use ark_bn254::Fr as Fr254;
use ark_ec::AffineRepr;
use ark_ff::{BigInt, BigInteger, Field};
use ark_serialize::SerializationError;
use ark_std::Zero;
<<<<<<< HEAD
use ark_std::{rand::Rng, UniformRand};
use async_trait::async_trait;
use alloy::primitives::{Bytes, B256, I256};
use jf_primitives::poseidon::PoseidonError;
=======
use ethers::types::Bytes;
use lib::hex_conversion::HexConvertible;
>>>>>>> bc5f2efb
use nf_curves::ed_on_bn254::{
    BJJTEAffine as JubJubAffine, BJJTEProjective as JubJub, Fr as FqJubJub,
};
use serde::{Deserialize, Serialize};
use std::fmt::Error;


<<<<<<< HEAD
    async fn mark_commitments_spent(&self, _commitments: Vec<Fr254>) -> Option<()> {
        todo!()
    }

    async fn mark_commitments_unspent(
        &self,
        _commitments: &[Fr254],
        _l1_hash: Option<B256>,
        _l2_blocknumber: Option<I256>,
    ) -> Option<()> {
        todo!()
    }

    async fn mark_commitments_pending_creation(&self, _commitments: Vec<Fr254>) -> Option<()> {
        todo!()
    }

    async fn add_nullifier(&self, _key: &Fr254, _nullifier: Fr254) -> Option<()> {
        todo!()
    }
}
// test helper function (lets one instantiate a mock DB containing random data)
pub fn random_mock_db(
    entry_count: u32,
) -> std::sync::Arc<tokio::sync::Mutex<HashMap<Fr254, MockCommitmentEntry>>> {
    let mut rng = ark_std::test_rng();
    let mut test_hashmap: HashMap<Fr254, MockCommitmentEntry> = HashMap::new();
    for k in 0..entry_count {
        test_hashmap.insert(Fr254::from(k), MockCommitmentEntry::rand(&mut rng));
    }
    Arc::new(Mutex::new(test_hashmap))
}
=======
>>>>>>> bc5f2efb
// define a mock proof, a bit G16-like, which returns a fixed answer
#[derive(Debug, Deserialize, Serialize, PartialEq, Clone)]
pub struct MockProof {
    pub a: Vec<u8>,
    pub b: Vec<u8>,
    pub c: Vec<u8>,
}

#[derive(Debug)]
pub struct MockProvingEngine;

impl Proof for MockProof {
    fn compress_proof(&self) -> Result<Bytes, SerializationError> {
        Ok([
            &[self.a.len() as u8],
            self.a.as_slice(),
            &[self.b.len() as u8],
            self.b.as_slice(),
            self.c.as_slice(),
        ]
        .concat()
        .into())
    }

    fn from_compressed(compressed_proof: Bytes) -> Result<Self, SerializationError> {
        let bytes = compressed_proof.to_vec();
        let a_len = bytes[0];
        let a = bytes[1..(1 + a_len as usize)].to_vec();
        let b_len = bytes[1 + a_len as usize];
        let b = bytes[(2 + a_len as usize)..(2 + a_len as usize + b_len as usize)].to_vec();
        let c = bytes[(2 + a_len as usize + b_len as usize)..].to_vec();
        Ok(MockProof { a, b, c })
    }
}

impl ProvingEngine<MockProof> for MockProvingEngine {
    type Error = Error;
    fn prove(
        _private_inputs: &mut PrivateInputs,
        _public_inputs: &mut PublicInputs,
    ) -> Result<MockProof, Self::Error> {
        let a = vec![1, 2, 3];
        let b = vec![4, 5, 6];
        let c = vec![7, 8, 9];

        Ok(MockProof { a, b, c })
    }
    fn verify(_proof: &MockProof, _public_inputs: &PublicInputs) -> Result<bool, Error> {
        Ok(true)
    }
}

// A struct containing useful constant values for test purposes. The constants are self-consistent
// so that (for example) the nullifier_key will derive from the root_key
pub struct Mocks;

impl Mocks {
    pub fn get_root_key() -> Fr254 {
        Fr254::from(BigInt::new([
            0x1ac2d320c71b5a14,
            0x05a64f99c2ff8da5,
            0x667e6f5309ae9775,
            0x0cec95addb6e305a,
        ]))
    }
    pub fn get_zkp_public_key_x() -> Fr254 {
        Fr254::new(BigInt::new([
            0xe76ec60cb5e983a1,
            0x53687d3f515b7f4e,
            0xe9ea297240f1fa07,
            0x26f0c9e063a7b5d9,
        ]))
    }
    pub fn get_zkp_public_key_y() -> Fr254 {
        Fr254::new(BigInt::new([
            0xd75040da65a54a4a,
            0x52d0e761a621fb01,
            0x2f5e38533c0673e2,
            0xd5ed4c6c7a9dff,
        ]))
    }
    pub fn get_zkp_public_key() -> JubJub {
        let root_a = Fr254::from(168700u32).sqrt().unwrap();
        JubJubAffine {
            x: Self::get_zkp_public_key_x() * root_a,
            y: Self::get_zkp_public_key_y(),
        }
        .into_group()
    }
    pub fn get_nullifier_key() -> Fr254 {
        Fr254::from(BigInt::new([
            0x5f2415beff697c2a,
            0x5a65d1024be34f75,
            0xc84c19680f1279d5,
            0x302b6d99eae12fb5,
        ]))
    }
    pub fn get_compressed_zkp_public_key() -> Vec<u8> {
        BigInt::new([
            0xd75040da65a54a4a,
            0x52d0e761a621fb01,
            0x2f5e38533c0673e2,
            0xd5ed4c6c7a9dff,
        ])
        .to_bytes_le()
    }
    pub fn get_zkp_key() -> ZKPKeys {
        ZKPKeys::new(Self::get_root_key()).unwrap()
    }
    pub fn get_zkp_private_key() -> FqJubJub {
        FqJubJub::from(BigInt::new([
            0xbdb92fca1b98236c,
            0x38050479a484a35a,
            0x84f2115b52fb35a9,
            0x2fd309fe873fade,
        ]))
    }
    pub fn get_preimage() -> Preimage {
        Preimage {
            value: Fr254::from(16),
            nf_token_id: get_fee_token_id(),
            nf_slot_id: get_fee_token_id(),
            public_key: Self::get_zkp_key().zkp_public_key,
            salt: Salt::Transfer(Fr254::new(BigInt::new([
                0x7d1faf1a18c7788f,
                0x04e53984ebf57f9a,
                0xcf6d1069ea03ff3c,
                0x02f01189eb498b10,
            ]))),
        }
    }
    pub fn get_preimage_req() -> PreimageReq {
        PreimageReq {
            value: "10".to_string(),
            erc_address: "ea730722cfF77681312747bE5Fe9B39eAac67DC6".to_string(),
            public_key: hex::encode(Self::get_zkp_key().compressed_public_key().unwrap()),
            token_id: "00".to_string(),
            salt: Fr254::to_hex_string(&Fr254::new(BigInt::new([
                0x7d1faf1a18c7788f,
                0x04e53984ebf57f9a,
                0xcf6d1069ea03ff3c,
                0x02f01189eb498b10,
            ]))),
        }
    }

    pub fn get_transaction() -> ClientTransaction<MockProof> {
        ClientTransaction::<MockProof> {
            fee: Fr254::from(2), // fee cannot be zero as we need to incentivize the proposer
            historic_commitment_roots: Default::default(),
            commitments: [
                Self::get_preimage().hash().unwrap(),
                Fr254::zero(),
                Fr254::zero(),
                Fr254::zero(),
            ],
            nullifiers: [Fr254::from(0), Fr254::from(0), Fr254::zero(), Fr254::zero()],
            compressed_secrets: Default::default(),
            proof: Self::get_mock_proof(),
        }
    }

    pub fn get_mock_proof() -> MockProof {
        MockProof {
            a: vec![1, 2, 3],
            b: vec![4, 5, 6],
            c: vec![7, 8, 9],
        }
    }
}
<|MERGE_RESOLUTION|>--- conflicted
+++ resolved
@@ -15,15 +15,8 @@
 use ark_ff::{BigInt, BigInteger, Field};
 use ark_serialize::SerializationError;
 use ark_std::Zero;
-<<<<<<< HEAD
-use ark_std::{rand::Rng, UniformRand};
-use async_trait::async_trait;
-use alloy::primitives::{Bytes, B256, I256};
-use jf_primitives::poseidon::PoseidonError;
-=======
-use ethers::types::Bytes;
+use alloy::primitives::{Bytes};
 use lib::hex_conversion::HexConvertible;
->>>>>>> bc5f2efb
 use nf_curves::ed_on_bn254::{
     BJJTEAffine as JubJubAffine, BJJTEProjective as JubJub, Fr as FqJubJub,
 };
@@ -31,41 +24,6 @@
 use std::fmt::Error;
 
 
-<<<<<<< HEAD
-    async fn mark_commitments_spent(&self, _commitments: Vec<Fr254>) -> Option<()> {
-        todo!()
-    }
-
-    async fn mark_commitments_unspent(
-        &self,
-        _commitments: &[Fr254],
-        _l1_hash: Option<B256>,
-        _l2_blocknumber: Option<I256>,
-    ) -> Option<()> {
-        todo!()
-    }
-
-    async fn mark_commitments_pending_creation(&self, _commitments: Vec<Fr254>) -> Option<()> {
-        todo!()
-    }
-
-    async fn add_nullifier(&self, _key: &Fr254, _nullifier: Fr254) -> Option<()> {
-        todo!()
-    }
-}
-// test helper function (lets one instantiate a mock DB containing random data)
-pub fn random_mock_db(
-    entry_count: u32,
-) -> std::sync::Arc<tokio::sync::Mutex<HashMap<Fr254, MockCommitmentEntry>>> {
-    let mut rng = ark_std::test_rng();
-    let mut test_hashmap: HashMap<Fr254, MockCommitmentEntry> = HashMap::new();
-    for k in 0..entry_count {
-        test_hashmap.insert(Fr254::from(k), MockCommitmentEntry::rand(&mut rng));
-    }
-    Arc::new(Mutex::new(test_hashmap))
-}
-=======
->>>>>>> bc5f2efb
 // define a mock proof, a bit G16-like, which returns a fixed answer
 #[derive(Debug, Deserialize, Serialize, PartialEq, Clone)]
 pub struct MockProof {
