--- conflicted
+++ resolved
@@ -1,28 +1,22 @@
-<<<<<<< HEAD
-use crate::domain::{entities::SynchronisationStatus, error::EventHandlerError};
-use crate::driven::{
-    event_handlers::nightfall_event::{
-    get_expected_layer2_blocknumber, 
-    process_nightfall_calldata, process_deposit_escrowed_event,
-    },
-    contract_functions::nightfall_contract::{Nightfall, Nightfall::BlockProposed as NFBlockProposed, Nightfall::DepositEscrowed as NFDepositRequest},
-    };
-use crate::ports::contracts::NightfallContract;
-=======
 use crate::{
     domain::{
         entities::{OnChainTransaction, SynchronisationPhase, SynchronisationStatus},
         error::EventHandlerError,
     },
     driven::db::mongo::{BlockStorageDB, StoredBlock},
-    driven::event_handlers::nightfall_event::get_expected_layer2_blocknumber,
+    driven::{
+        event_handlers::nightfall_event::{
+        get_expected_layer2_blocknumber, 
+        },
+        contract_functions::nightfall_contract::{Nightfall, Nightfall::BlockProposed as NFBlockProposed, Nightfall::DepositEscrowed as NFDepositRequest},
+        },
+    services::process_events::process_events,    
     drivers::blockchain::nightfall_event_listener::SynchronisationPhase::Synchronized,
     initialisation::get_db_connection,
     ports::{contracts::NightfallContract, trees::CommitmentTree},
-    services::process_events::process_events,
 };
+use alloy::primitives::I256;
 use ark_bn254::Fr as Fr254;
->>>>>>> bc5f2efb
 use configuration::{addresses::get_addresses, settings::get_settings};
 use futures::StreamExt;
 use futures::{future::BoxFuture, FutureExt};
@@ -31,14 +25,8 @@
     initialisation::get_blockchain_client_connection,
 };
 use log::{debug, warn};
-<<<<<<< HEAD
-use std::panic;
-use std::time::Duration;
-=======
 use mongodb::Client as MongoClient;
-use nightfall_bindings::nightfall::Nightfall;
 use std::{panic, time::Duration};
->>>>>>> bc5f2efb
 use tokio::time::sleep;
 /// This function starts the event handler. It will attempt to restart the event handler in case of errors
 /// with an exponential backoff  for a configurable number of attempts. If the event handler
@@ -110,56 +98,47 @@
         "Listening for events on the Nightfall contract at address: {}",
         get_addresses().nightfall()
     );
+
+    let block_stream = nightfall_instance
+        .event_filter::<NFBlockProposed>()
+        .from_block(start_block as u64)
+        .subscribe()
+        .await
+        .map_err(|_| EventHandlerError::NoEventStream)?
+        .into_stream();
+
+    let deposit_stream = nightfall_instance
+        .event_filter::<NFDepositRequest>()
+        .from_block(start_block as u64)
+        .subscribe()
+        .await
+        .map_err(|_| EventHandlerError::NoEventStream)?
+        .into_stream();
     
-    let events = nightfall_instance.event_filter::<NFBlockProposed>().from_block(start_block as u64);
-    let mut stream = events
-        .subscribe()
-        .await
-        .map_err(|_| EventHandlerError::NoEventStream)?.into_stream();
-
-        while let Some(Ok(evt)) = stream.next().await {
-            // process each event in the stream and handle any errors
-            let result = process_nightfall_calldata::<N>(evt.1.transaction_hash, &evt.0).await;
-            match result {
-                Ok(_) => continue,
-                Err(e) => {
-                    match e {
-                        // we're missing blocks, so we need to re-synchronise
-                        EventHandlerError::MissingBlocks(n) => {
-                            warn!("Missing blocks. Last contiguous block was {}. Restarting event listener", n);
-                            restart_event_listener::<N>(start_block).await;
-                            return Err(EventHandlerError::StreamTerminated);
-                        }
-                        _ => panic!("Error processing event: {:?}", e),
+    // the event stream is a stream of events, so we need to merge the two streams
+    let mut all_events = futures::stream::select(
+        block_stream.map(|e| e.map(|log| (Nightfall::NightfallEvents::BlockProposed(log.0), log.1))),
+        deposit_stream.map(|e| e.map(|log| (Nightfall::NightfallEvents::DepositEscrowed(log.0), log.1))),
+    );
+
+    while let Some(Ok((event, log))) = all_events.next().await {
+        // process each event in the stream and handle any errors
+        let result = process_events::<N>(event, log).await;
+        match result {
+            Ok(_) => continue,
+            Err(e) => {
+                match e {
+                    // we're missing blocks, so we need to re-synchronise
+                    EventHandlerError::MissingBlocks(n) => {
+                        warn!("Missing blocks. Last contiguous block was {}. Restarting event listener", n);
+                        restart_event_listener::<N>(start_block).await;
+                        return Err(EventHandlerError::StreamTerminated);
                     }
+                    _ => panic!("Error processing event: {:?}", e),
                 }
             }
         }
-        let deposit_events = nightfall_instance.event_filter::<NFDepositRequest>().from_block(start_block as u64);
-        let mut deposit_stream = deposit_events
-            .subscribe()
-            .await
-            .map_err(|_| EventHandlerError::NoEventStream)?.into_stream();
-    
-            while let Some(Ok(evt)) = deposit_stream.next().await {
-                // process each event in the stream and handle any errors
-                let result = process_deposit_escrowed_event(evt.1.transaction_hash, &evt.0).await;
-                match result {
-                    Ok(_) => continue,
-                    Err(e) => {
-                        match e {
-                            // we're missing blocks, so we need to re-synchronise
-                            EventHandlerError::MissingBlocks(n) => {
-                                warn!("Missing blocks. Last contiguous block was {}. Restarting event listener", n);
-                                restart_event_listener::<N>(start_block).await;
-                                return Err(EventHandlerError::StreamTerminated);
-                            }
-                            _ => panic!("Error processing event: {:?}", e),
-                        }
-                    }
-                }
-            }    
-
+    }
     Err(EventHandlerError::StreamTerminated)
 }
 
@@ -228,7 +207,7 @@
     // expected == current
     let i256_val = *expected_block_number;
     assert!(
-        i256_val >= I256::zero(),
+        i256_val >= I256::ZERO,
         "expected_block_number is negative: {}",
         i256_val
     );
