use crate::{
    domain::{
        entities::{OnChainTransaction, SynchronisationPhase, SynchronisationStatus},
        error::EventHandlerError,
    },
    driven::db::mongo::{BlockStorageDB, StoredBlock},
    driven::event_handlers::nightfall_event::get_expected_layer2_blocknumber,
    drivers::blockchain::nightfall_event_listener::SynchronisationPhase::Synchronized,
    initialisation::get_db_connection,
    ports::{contracts::NightfallContract, trees::CommitmentTree},
    services::process_events::process_events,
};
use alloy::{primitives::I256, rpc::types::Filter, sol_types::{SolEvent, SolEventInterface}};
use ark_bn254::Fr as Fr254;
use configuration::{addresses::get_addresses, settings::get_settings};
use futures::{StreamExt};
use futures::{future::BoxFuture, FutureExt};
use lib::{
    blockchain_client::BlockchainClientConnection, hex_conversion::HexConvertible,
    initialisation::get_blockchain_client_connection,
};
use log::{debug, warn};
use mongodb::Client as MongoClient;
use nightfall_bindings::artifacts::Nightfall;
use std::{panic, time::Duration};
use tokio::time::sleep;
/// This function starts the event handler. It will attempt to restart the event handler in case of errors
/// with an exponential backoff  for a configurable number of attempts. If the event handler
/// fails after the maximum number of attempts, it will log an error and send a notification (if configured).
pub fn start_event_listener<N: NightfallContract>(
    start_block: usize,
    max_attempts: u32, //max attempts to restart the event listener
) -> BoxFuture<'static, ()> {
    async move {
        let mut attempts = 0;
        let mut backoff_delay = Duration::from_secs(2);
        let max_attempts = std::cmp::max(1, max_attempts);

        loop {
            attempts += 1;
            log::info!("Client event listener (attempt {attempts})...");
            let result = listen_for_events::<N>(start_block).await;
            match result {
                Ok(_) => {
                    log::info!("Client event listener finished successfully.");
                    break;
                }
                Err(e) => {
                    log::error!(
                        "Client event listener terminated with error: {e:?}. Restarting in {backoff_delay:?}"
                    );
                    if attempts >= max_attempts {
                        log::error!("Client event listener: max attempts reached. Giving up.");
                        if let Err(err) =
                            notify_failure_client("Client event listener failed after max retries")
                                .await
                        {
                            log::error!("Failed to send failure notification (client): {err:?}");
                        }
                        break;
                    }
                    sleep(backoff_delay).await;
                    backoff_delay *= 2;
                }
            }
        }
    }
    .boxed()
}
async fn notify_failure_client(message: &str) -> Result<(), ()> {
    // Here we can implement the logic to notify the failure, e.g, sending a message or an alert
    // for now, we'll just log the error
    log::error!("ALERT: {message}");
    Ok(())
}

// This function listens for events and processes them. It's started by the start_event_listener function
pub async fn listen_for_events<N: NightfallContract>(
    start_block: usize,
) -> Result<(), EventHandlerError> {
    let blockchain_client = get_blockchain_client_connection()
        .await
        .read()
        .await
        .get_client();
    log::info!(
        "Listening for events on the Nightfall contract at address: {}",
        get_addresses().nightfall()
    );

    // get the events from the Nightfall contract from the specified start block
    // Subscribe to the combined events filter
    let events_filter = Filter::new().address(get_addresses().nightfall())
    .event_signature(vec![
        Nightfall::BlockProposed::SIGNATURE_HASH,
        Nightfall::DepositEscrowed::SIGNATURE_HASH,
    ])
        .from_block(start_block as u64);
    
    // Subscribe to the combined events filter
    let events_subscription = blockchain_client.subscribe_logs(&events_filter).await
        .map_err(|_| EventHandlerError::NoEventStream)?;
    
    let mut events_stream = events_subscription.into_stream();
    while let Some(evt) = events_stream.next().await {
        // process each event in the stream and handle any errors
        let event = Nightfall::NightfallEvents::decode_log(&evt.inner).unwrap();
        let result = process_events::<N>(event.data, evt).await;
        match result {
            Ok(_) => continue,
            Err(e) => {
                match e {
                    // we're missing blocks, so we need to re-synchronise
                    EventHandlerError::MissingBlocks(n) => {
                        warn!("Missing blocks. Last contiguous block was {n}. Restarting event listener");
                        restart_event_listener::<N>(start_block).await;
                        return Err(EventHandlerError::StreamTerminated);
                    }
                    _ => panic!("Error processing event: {e:?}"),
                }
            }
        }
    }

    Err(EventHandlerError::StreamTerminated)
}

// We might need to restart the event listener if we fall out of sync and lose blocks
// This does not erase aleady synchronised data
pub async fn restart_event_listener<N>(start_block: usize)
where
    N: NightfallContract,
{
    // if we're restarting the event lister, we definitely shouldn't be in sync, so check that's the case
    let sync_state = get_synchronisation_status::<N>()
        .await
        .expect("Could not check synchronisation state")
        .phase();
    if sync_state == Synchronized {
        panic!("Restarting event listener while synchronised. This should not happen");
    }
    let settings = get_settings();
    let max_attempts = settings
        .nightfall_client
        .max_event_listener_attempts
        .unwrap_or(10);

    // clean the database and reset the trees
    // this is a bit of a hack, but we need to reset the trees to get them back in sync
    // with the blockchain. We should probably do this in a more elegant way, but this works for now
    // and we can improve it later
    {
        let db = get_db_connection().await;
        let _ = <MongoClient as CommitmentTree<Fr254>>::reset_tree(db).await;
    }

    start_event_listener::<N>(start_block, max_attempts).await;
}

pub async fn get_synchronisation_status<N: NightfallContract>(
) -> Result<SynchronisationStatus, EventHandlerError> {
    let expected_block_number = get_expected_layer2_blocknumber().lock().await;
    let current_block_number = N::get_current_layer2_blocknumber()
        .await
        .map_err(|_| EventHandlerError::IOError("Could not read current block".to_string()))?;

    if *expected_block_number < current_block_number {
        warn!(
            "Client is behind chain: expected block {} < current block {}",
            *expected_block_number, current_block_number
        );
        return Ok(SynchronisationStatus::new(
            SynchronisationPhase::Desynchronized,
        ));
    }

    if *expected_block_number > current_block_number {
        let delta = *expected_block_number - current_block_number;
        warn!(
            "Client is ahead of chain: expected block {} > current block {}",
            *expected_block_number, current_block_number
        );
        return Ok(SynchronisationStatus::new(
            SynchronisationPhase::AheadOfChain {
                blocks_ahead: delta.as_usize(),
            },
        ));
    }

    // expected == current
    let i256_val = *expected_block_number;
    assert!(
<<<<<<< HEAD
        i256_val >= I256::ZERO,
=======
        i256_val >= I256::zero(),
>>>>>>> 41a101be
        "expected_block_number is negative: {i256_val}"
    );

    let expected_u64: u64 = i256_val
        .try_into()
        .expect("expected_block_number must be within u64 range");

    let db = get_db_connection().await;

    match db.get_block_by_number(expected_u64).await {
        Some(stored_block) => {
            let stored_hash = stored_block.hash();
            let (proposer_address, block_onchain) =
                N::get_layer2_block_by_number(current_block_number)
                    .await
                    .map_err(|_| {
                        EventHandlerError::IOError(
                            "Could not read block from blockchain".to_string(),
                        )
                    })?;
            let store_block_pending = StoredBlock {
                layer2_block_number: expected_u64,
                commitments: block_onchain
                    .transactions
                    .iter()
                    .flat_map(|ntx| {
                        let tx: OnChainTransaction = (*ntx).clone().into();
                        tx.commitments
                            .iter()
                            .map(|c| c.to_hex_string())
                            .collect::<Vec<_>>()
                    })
                    .collect(),
                proposer_address,
            };

            let expected_hash = store_block_pending.hash();

            if expected_hash != stored_hash {
                warn!(
                    "Hash mismatch at block {expected_u64}: expected {expected_hash}, found {stored_hash}"
                );
                return Ok(SynchronisationStatus::new(
                    SynchronisationPhase::Desynchronized,
                ));
            }
            // If hashes match, fall through and return Synchronized
            debug!("Block {expected_u64} verified in local DB with matching hash.");
            Ok(SynchronisationStatus::new(
                SynchronisationPhase::Synchronized,
            ))
        }
        None => {
            debug!("Block {expected_u64} not found in local DB. Assuming client is still in sync.");
            Ok(SynchronisationStatus::new(
                SynchronisationPhase::Synchronized,
            ))
        }
    }
}<|MERGE_RESOLUTION|>--- conflicted
+++ resolved
@@ -39,6 +39,7 @@
         loop {
             attempts += 1;
             log::info!("Client event listener (attempt {attempts})...");
+            log::info!("Client event listener (attempt {attempts})...");
             let result = listen_for_events::<N>(start_block).await;
             match result {
                 Ok(_) => {
@@ -190,11 +191,7 @@
     // expected == current
     let i256_val = *expected_block_number;
     assert!(
-<<<<<<< HEAD
         i256_val >= I256::ZERO,
-=======
-        i256_val >= I256::zero(),
->>>>>>> 41a101be
         "expected_block_number is negative: {i256_val}"
     );
 
