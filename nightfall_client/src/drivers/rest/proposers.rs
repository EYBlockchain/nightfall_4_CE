--- conflicted
+++ resolved
@@ -1,17 +1,10 @@
+use crate::domain::entities::Proposer;
 use configuration::addresses::get_addresses;
-<<<<<<< HEAD
-use ethers::providers::ProviderError;
-use nightfall_bindings::proposer_manager::ProposerManager;
-=======
->>>>>>> 5622ee30
-use warp::reply;
-use warp::{path, reply::Reply, Filter};
-
-use crate::domain::entities::Proposer;
 use lib::{
     blockchain_client::BlockchainClientConnection, initialisation::get_blockchain_client_connection,
 };
-use nightfall_bindings::artifacts::RoundRobin;
+use nightfall_bindings::artifacts::ProposerManager;
+use warp::{path, reply, reply::Reply, Filter};
 
 /// Error type for proposer rotation
 #[derive(Debug)]
@@ -46,23 +39,14 @@
 
 async fn handle_get_proposers() -> Result<impl Reply, warp::Rejection> {
     // get a ManageProposers instance
-<<<<<<< HEAD
-    let proposer_manager = ProposerManager::new(
-        get_addresses().round_robin,
-        get_blockchain_client_connection()
-            .await
-            .read()
-            .await
-            .get_client(),
-    );
-=======
-    let blcokchain_client = get_blockchain_client_connection()
+    let blockchain_client = get_blockchain_client_connection()
         .await
         .read()
         .await
-        .get_client();
-    let proposer_manager = RoundRobin::new(get_addresses().round_robin, blcokchain_client.root());
->>>>>>> 5622ee30
+        .get_client(); // returns impl Provider or dyn Provider
+
+    let proposer_manager =
+        ProposerManager::new(get_addresses().round_robin, blockchain_client.root());
     // get the proposers
     let proposer_list =
         proposer_manager.get_proposers().call().await.map_err(|_| {
