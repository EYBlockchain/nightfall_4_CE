use crate::{
    domain::{
        entities::{ClientTransaction, CommitmentStatus, Operation, Preimage, RequestStatus},
        error::TransactionHandlerError,
        notifications::NotificationPayload,
    },
    driven::db::mongo::CommitmentEntry,
    drivers::{derive_key::ZKPKeys, rest::models::NullifierKey},
    get_zkp_keys,
    initialisation::get_db_connection,
    ports::{
        commitments::Nullifiable,
        contracts::NightfallContract,
        db::{CommitmentDB, CommitmentEntryDB, RequestCommitmentMappingDB, RequestDB},
        proof::{Proof, ProvingEngine},
        secret_hash::SecretHash,
    },
    services::client_operation::client_operation,
};
use alloy::rpc::types::TransactionReceipt;
use ark_bn254::Fr as Fr254;
use configuration::addresses::get_addresses;
use futures::future::join_all;
use lib::{
    blockchain_client::BlockchainClientConnection, hex_conversion::HexConvertible,
    initialisation::get_blockchain_client_connection,
};
use log::{debug, error, info, warn};
use nf_curves::ed_on_bn254::Fr as BJJScalar;
use nightfall_bindings::artifacts::RoundRobin;
use reqwest::{Client, Error as ReqwestError};
use serde::Serialize;
use std::{error::Error, fmt::Debug, time::Duration};
use tokio::time::sleep;
use url::Url;
use warp::hyper::StatusCode;

#[allow(clippy::too_many_arguments)]
pub async fn handle_client_operation<P, E, N>(
    operation: Operation,
    spend_commitments: [impl Nullifiable; 4],
    new_commitments: [impl Nullifiable; 4],
    ephemeral_private_key: BJJScalar,
    recipient_address: Fr254,
    secret_preimages: [impl SecretHash; 4],
    id: &str,
) -> Result<NotificationPayload, TransactionHandlerError>
where
    P: Proof + Debug + serde::Serialize + Clone + Send + Sync,
    E: ProvingEngine<P> + Send + Sync,
    N: NightfallContract,
{
    debug!("{id} Handling client operation: {operation:?}");

    // get the zkp keys from the global state. They will have been created when the keys were requested using a mnemonic
    let ZKPKeys {
        zkp_private_key,
        zkp_public_key,
        nullifier_key,
        ..
    } = *get_zkp_keys().lock().expect("Poisoned Mutex lock");

    // We should store the change commitments, so that when they appear on-chain, we can add them to the commitments DB.
    // That will mean that they could potentially be spent.
    {
        let db = get_db_connection().await;
        let mut commitment_entries = vec![];
        for (i, commitment) in new_commitments.iter().enumerate() {
            let commitment_hash = commitment.hash().expect("Commitments must be hashable");
            let commitment_hex = commitment_hash.to_hex_string();
            // Add mapping between request and commitment
            match db.add_mapping(id, &commitment_hex).await {
                Ok(_) => debug!("{id} Mapped commitment to request"),
                Err(e) => error!("{id} Failed to  map commitment to request: {e}"),
            }
            // we only store the change commitments and only the ones that aren't default
            if commitment.get_public_key() == zkp_public_key
                && i != 0
                && commitment.get_preimage() != Preimage::default()
            {
                let nullifier = commitment
                    .nullifier_hash(&nullifier_key)
                    .expect("Nullifiers must be hashable");
                let commitment_entry = CommitmentEntry::new(
                    commitment.get_preimage(),
                    nullifier,
                    CommitmentStatus::PendingCreation,
                );
                commitment_entries.push(commitment_entry);
            }
        }
        if !commitment_entries.is_empty() {
            db.store_commitments(&commitment_entries, true)
                .await
                .ok_or(TransactionHandlerError::DatabaseError)?;
        }
    }
    // we should now have a situation where:
    // new_commitments[0] is the token commitment
    // new_commitments[1] is the token change commitment
    // new_commitments[2] is the fee commitment
    // new_commitments[3] is the fee change commitment

    // spend_commitments[0] is the first token spend commitment
    // spend_commitments[1] is the second token spend commitment
    // spend_commitments[2] is the first fee spend commitment
    // spend_commitments[3] is the second fee spend commitment

    let mut operation_result: ClientTransaction<P> = client_operation::<P, E>(
        &spend_commitments,
        &new_commitments,
        NullifierKey(nullifier_key),
        zkp_private_key,
        ephemeral_private_key,
        recipient_address,
        &secret_preimages,
        id,
    )
    .await
    .map_err(|e| {
        error!("{id} {e}");
        TransactionHandlerError::CustomError(e.to_string())
    })?;
    // having done that, we can submit the nighfall transaction, either on or off chain, normally the latter

    let tx_receipt = process_transaction_offchain(&operation_result, id)
        .await
        .map_err(|e| TransactionHandlerError::CustomError(e.to_string()))?;
    info!("{id} {} transaction submitted", operation.operation_type);
    let mut operation_result_json = serde_json::to_value(&operation_result)
        .expect("Failed to serialize operation_result to JSON");
    for (key, items) in [
        (
            "historic_commitment_roots",
            &mut operation_result.historic_commitment_roots,
        ),
        ("commitments", &mut operation_result.commitments),
        ("nullifiers", &mut operation_result.nullifiers),
    ] {
        if let Some(field) = operation_result_json.get_mut(key) {
            *field = serde_json::json!(items
                .iter_mut()
                .map(|item| serde_json::to_value(item.to_hex_string()).unwrap())
                .collect::<Vec<_>>());
        }
    }

    if let Some(compressed_secret) = operation_result_json.get_mut("compressed_secrets") {
        let mut value_array = Vec::new();
        if let Some(ciphertext) = compressed_secret.get_mut("cipher_text") {
            for ciphertexts in operation_result.compressed_secrets.cipher_text.iter_mut() {
                let chunks = serde_json::to_value(ciphertexts.to_hex_string()).unwrap();
                //collect the chunks into a historic_commitment_roots array
                value_array.push(chunks);
            }
            *ciphertext = serde_json::json!(value_array);
        }
    }

    let response = serde_json::to_string(&(operation_result_json, tx_receipt))
        .map_err(TransactionHandlerError::JsonConversionError)?;

    let uuid = serde_json::to_string(id).map_err(TransactionHandlerError::JsonConversionError)?;

    Ok(NotificationPayload::TransactionEvent { response, uuid })
}

/// Only retry on network issues or timeouts
fn is_retriable_error(err: &ReqwestError) -> bool {
    err.is_timeout() || err.is_connect() || err.is_request()
}
async fn send_to_proposer_with_retry<P: Serialize + Sync>(
    client: &Client,
    proposer: RoundRobin::Proposer,
    l2_transaction: &ClientTransaction<P>,
    id: &str,
    max_retries: u32,
    initial_backoff: Duration,
) -> Result<(), (String, bool)> {
    let url = match Url::parse(&proposer.url).and_then(|base| base.join("/v1/transaction")) {
        Ok(u) => u,
        Err(e) => {
<<<<<<< HEAD
            warn!("Skipping proposer with invalid URL {}: {}", proposer.url, e);
=======
            warn!("Skipping proposer with invalid URL {}: {e}", proposer.url);
>>>>>>> 41a101be
            return Err((format!("Invalid URL: {e}"), false));
        }
    };

    for attempt in 1..=max_retries {
        match client.post(url.clone()).json(l2_transaction).send().await {
            Ok(response) => {
                let status = response.status();
                if status.is_success() {
                    debug!("{id} Successfully sent transaction to proposer at {url}");
                    return Ok(());
                } else {
                    let body = response.text().await.unwrap_or_default();
                    error!("{id} Error from proposer: HTTP {status} — Body: {body}");
                    if matches!(
                        status,
                        StatusCode::BAD_GATEWAY
                            | StatusCode::SERVICE_UNAVAILABLE
                            | StatusCode::GATEWAY_TIMEOUT
                    ) && attempt < max_retries
                    {
                        let backoff = initial_backoff * 2u32.pow(attempt - 1);
                        warn!("{id} Retrying proposer {} in {backoff:?}", proposer.url);
                        sleep(backoff).await;
                        continue;
                    } else {
                        let retriable = matches!(
                            status,
                            StatusCode::BAD_GATEWAY
                                | StatusCode::SERVICE_UNAVAILABLE
                                | StatusCode::GATEWAY_TIMEOUT
                        );
                        return Err((
                            format!("Proposer returned HTTP {status}: {body}"),
                            retriable,
                        ));
                    }
                }
            }
            Err(err) => {
                error!("{id} Network error sending to proposer {url}: {err:?}");
                if is_retriable_error(&err) && attempt < max_retries {
                    let backoff = initial_backoff * 2u32.pow(attempt - 1);
                    warn!("{id} Retrying network error in {backoff:?}");
                    sleep(backoff).await;
                    continue;
                } else {
                    return Err((format!("Network error: {err}"), true));
                }
            }
        }
    }

    Err((
        format!("Max retries exhausted for proposer {}", proposer.url),
        true,
    ))
}

pub async fn process_transaction_offchain<P: Serialize + Sync>(
    l2_transaction: &ClientTransaction<P>,
    id: &str,
) -> Result<Option<TransactionReceipt>, Box<dyn Error>> {
    info!("{id} Sending client transaction to all proposers concurrently.");
    const MAX_RETRIES: u32 = 3;
    const INITIAL_BACKOFF: Duration = Duration::from_millis(500);

    let client = Client::new();
    let blockchain_client = get_blockchain_client_connection()
        .await
        .read()
        .await
        .get_client();
    let round_robin_instance =
        RoundRobin::new(get_addresses().round_robin, blockchain_client.root());

    let proposers_struct: Vec<RoundRobin::Proposer> =
        round_robin_instance.get_proposers().call().await?;
    let db = get_db_connection().await;

    let futures: Vec<_> = proposers_struct
        .into_iter()
        .map(|proposer| {
            send_to_proposer_with_retry(
                &client,
                proposer,
                l2_transaction,
                id,
                MAX_RETRIES,
                INITIAL_BACKOFF,
            )
        })
        .collect();

    let results = join_all(futures).await;

    let mut any_success = false;
    let mut any_retriable_failures = false;

    for result in results {
        match result {
            Ok(_) => {
                any_success = true;
            }
            Err((msg, retriable)) => {
                warn!("{id} Proposer error: {msg}");
                if retriable {
                    any_retriable_failures = true;
                }
            }
        }
    }

    if any_success {
        db.update_request(id, RequestStatus::Submitted).await;
        Ok(None)
    } else if any_retriable_failures {
        db.update_request(id, RequestStatus::ProposerUnreachable)
            .await;
        Err(Box::new(std::io::Error::new(
            std::io::ErrorKind::TimedOut,
            format!("{id} All proposers unreachable after retries."),
        )))
    } else {
        db.update_request(id, RequestStatus::Failed).await;
        Err(Box::new(std::io::Error::other(format!(
            "{id} All proposers rejected the transaction."
        ))))
    }
}<|MERGE_RESOLUTION|>--- conflicted
+++ resolved
@@ -51,6 +51,7 @@
     N: NightfallContract,
 {
     debug!("{id} Handling client operation: {operation:?}");
+    debug!("{id} Handling client operation: {operation:?}");
 
     // get the zkp keys from the global state. They will have been created when the keys were requested using a mnemonic
     let ZKPKeys {
@@ -180,11 +181,7 @@
     let url = match Url::parse(&proposer.url).and_then(|base| base.join("/v1/transaction")) {
         Ok(u) => u,
         Err(e) => {
-<<<<<<< HEAD
             warn!("Skipping proposer with invalid URL {}: {}", proposer.url, e);
-=======
-            warn!("Skipping proposer with invalid URL {}: {e}", proposer.url);
->>>>>>> 41a101be
             return Err((format!("Invalid URL: {e}"), false));
         }
     };
