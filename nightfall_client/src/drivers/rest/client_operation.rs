use configuration::addresses::get_addresses;
use ethers::types::TransactionReceipt;
use nightfall_bindings::{
    round_robin::RoundRobin,
    x509::Proposer,
    nightfall::{ClientTransaction as NightfallTransactionStruct, Nightfall}
};
use std::{error::Error, fmt::Debug};
<<<<<<< HEAD
use url::Url;
use warp::{hyper::StatusCode, reject, reply, Reply};
=======
use warp::reply::Json;
use warp::reply::WithStatus;
use warp::{hyper::StatusCode, reject, reply};

use crate::domain::entities::CommitmentStatus;
use crate::domain::entities::HexConvertible;
use crate::domain::entities::RequestStatus;
use crate::driven::db::mongo::CommitmentEntry;
use crate::drivers::blockchain::nightfall_event_listener::get_synchronisation_status;
use crate::drivers::derive_key::ZKPKeys;
use crate::drivers::rest::models::NullifierKey;
use crate::get_zkp_keys;
use crate::ports::db::RequestDB;
>>>>>>> 7a629267
use crate::{
    domain::{
        entities::{CommitmentStatus, HexConvertible, ClientTransaction, Operation, Transport},
        error::FailedClientOperation,
    },
    get_zkp_keys,
    initialisation::get_db_connection,
    ports::{
        commitments::Nullifiable,
        contracts::NightfallContract,
        db::{CommitmentDB, CommitmentEntryDB},
        proof::{Proof, ProvingEngine},
        secret_hash::SecretHash,
    },
    services::client_operation::client_operation,
    drivers::{
        blockchain::nightfall_event_listener::get_synchronisation_status,
        derive_key::ZKPKeys,
        rest::models::NullifierKey
    },
    driven::db::mongo::CommitmentEntry,
};
use ark_bn254::Fr as Fr254;
use lib::{
    blockchain_client::BlockchainClientConnection, initialisation::get_blockchain_client_connection,
};
use log::{debug, error, info, warn};
use nf_curves::ed_on_bn254::Fr as BJJScalar;
use serde::Serialize;
#[allow(clippy::too_many_arguments)]
pub async fn handle_client_operation<P, E, N>(
    operation: Operation,
    spend_commitments: [impl Nullifiable; 4],
    new_commitments: [impl Nullifiable; 4],
    ephemeral_private_key: BJJScalar,
    recipient_address: Fr254,
    secret_preimages: [impl SecretHash; 4],
    id: &str,
) -> Result<warp::reply::WithHeader<WithStatus<Json>>, warp::Rejection>
where
    P: Proof + Debug + serde::Serialize + Clone + Send + Sync,
    E: ProvingEngine<P> + Send + Sync,
    N: NightfallContract,
{
    debug!("{id} Handling client operation: {:?}", operation);

    let sync_state = get_synchronisation_status::<N>()
        .await
        .map_err(reject::custom)?
        .is_synchronised();
    if !sync_state {
        warn!("{id} Rejecting request - Proposer is not synchronised with the blockchain");
        return Ok(reply::with_header(
            reply::with_status(
                reply::json(&"Proposer is not synchronised with the blockchain"),
                StatusCode::SERVICE_UNAVAILABLE,
            ),
            "X-Request-ID",
            id,
        ));
    }

    // get the zkp keys from the global state. They will have been created when the keys were requested using a mnemonic
    let ZKPKeys {
        zkp_private_key,
        zkp_public_key,
        nullifier_key,
        ..
    } = *get_zkp_keys().lock().expect("Poisoned Mutex lock");

    debug!("{id} Calling client_operation");
    // We should store the change commitments, so that when they appear on-chain, we can add them to the commitments DB.
    // That will mean that they could potentially be spent. Scope it so the lock gets dropped and other processes can access the DB.
    {
        let db = &mut get_db_connection().await.write().await;
        let mut commitment_entries = vec![];
        for commitment in new_commitments.iter() {
            if commitment.get_public_key() == zkp_public_key {
                let commitment_hash = commitment.hash().expect("Commitments must be hashable");
                let nullifier = commitment
                    .nullifier_hash(&nullifier_key)
                    .expect("Nullifiers must be hashable");
                let commitment_entry = CommitmentEntry::new(
                    commitment.get_preimage(),
                    commitment_hash,
                    nullifier,
                    CommitmentStatus::PendingCreation,
                );
                commitment_entries.push(commitment_entry);
            }
        }
        if (db.store_commitments(&commitment_entries, true).await).is_none() {
            error!("{id} Failed to store commitments");
            return Err(reject::custom(FailedClientOperation));
        }
    }
    // we should now have a situation where:
    // new_commitments[0] is the token commitment
    // new_commitments[1] is the token change commitment
    // new_commitments[2] is the fee commitment
    // new_commitments[3] is the fee change commitment

    // spend_commitments[0] is the first token spend commitment
    // spend_commitments[1] is the second token spend commitment
    // spend_commitments[2] is the first fee spend commitment
    // spend_commitments[3] is the second fee spend commitment

    let mut operation_result: ClientTransaction<P> = client_operation::<P, E>(
        &spend_commitments,
        &new_commitments,
        NullifierKey(nullifier_key),
        zkp_private_key,
        ephemeral_private_key,
        recipient_address,
        &secret_preimages,
        id,
    )
    .await
    .map_err(|err| {
        error!("{} {}", err, id);
        reject::custom(FailedClientOperation)
    })?;
    // having done that, we can submit the nighfall transaction, either on or off chain, normally the latter

    let tx_receipt = match operation.transport {
        Transport::OnChain => process_transaction_onchain(&operation_result).await,
        Transport::OffChain => process_transaction_offchain(&operation_result, id).await,
    }
    .map_err(|_| reject::custom(FailedClientOperation))?;
    info!("{id} {} transaction submitted", operation.operation_type);
    let mut operation_result_json = serde_json::to_value(&operation_result)
        .expect("Failed to serialize operation_result to JSON");
    for (key, items) in [
        (
            "historic_commitment_roots",
            &mut operation_result.historic_commitment_roots,
        ),
        ("commitments", &mut operation_result.commitments),
        ("nullifiers", &mut operation_result.nullifiers),
    ] {
        if let Some(field) = operation_result_json.get_mut(key) {
            *field = serde_json::json!(items
                .iter_mut()
                .map(|item| serde_json::to_value(item.to_hex_string()).unwrap())
                .collect::<Vec<_>>());
        }
    }

    if let Some(compressed_secret) = operation_result_json.get_mut("compressed_secrets") {
        let mut value_array = Vec::new();
        if let Some(ciphertext) = compressed_secret.get_mut("cipher_text") {
            for ciphertexts in operation_result.compressed_secrets.cipher_text.iter_mut() {
                let chunks = serde_json::to_value(ciphertexts.to_hex_string()).unwrap();
                //collect the chunks into a historic_commitment_roots array
                value_array.push(chunks);
            }
            *ciphertext = serde_json::json!(value_array);
        }
    }
    Ok(reply::with_header(
        reply::with_status(
            reply::json(&(operation_result_json, tx_receipt)),
            StatusCode::ACCEPTED,
        ),
        "X-Request-ID",
        id,
    ))
}
async fn process_transaction_offchain<P: Serialize>(
    l2_transaction: &ClientTransaction<P>,
    id: &str,
) -> Result<Option<TransactionReceipt>, Box<dyn Error>> {
<<<<<<< HEAD
    let client = reqwest::Client::new();
    let round_robin_instance = RoundRobin::new(
        get_addresses().round_robin,
        get_blockchain_client_connection()
            .await
            .read()
            .await
            .get_client(),
    );
    let proposers_struct: Vec<Proposer> = round_robin_instance.get_proposers().call().await?;
    // ark_std::println!("Proposers in process_transaction_offchain: {:?}", proposers_struct);

    // Send to each proposer’s /v1/transaction endpoint
    for proposer in proposers_struct {
        let url = match Url::parse(&proposer.url).and_then(|base| base.join("/v1/transaction")) {
            Ok(u) => u,
            Err(e) => {
                log::warn!("Skipping proposer with invalid URL {}: {}", proposer.url, e);
                continue;
            }
        };

        let result = client.post(url.clone()).json(l2_transaction).send().await;

        match result {
            Ok(response) => {
                if response.status().is_success() {
                    log::info!("Successfully sent transaction to proposer at {}", url);
                } else {
                    log::warn!(
                        "Failed to send transaction to proposer at {}. HTTP status: {}",
                        url,
                        response.status()
                    );
                }
            }
            Err(e) => {
                log::warn!("Failed to send transaction to proposer at {}: {:?}", url, e);
            }
        }
    }

    Ok(None) // As per current off-chain flow, return no receipt

    // let (proposer_http_connection, url) = get_proposer_http_connection();
    // ark_std::println!("Sending transaction to proposer at: {}", url);
    // proposer_http_connection
    //     .post(url.clone())
    //     .json(l2_transaction)
    //     .send()
    //     .await?;
    // // obvs we won't have a transaction receipt to return if we've sent our transaction to a proposer but we need to return an Option<TransactionReceipt>
    // // for type compatibility with the onchain case
    // Ok(None)
=======
    info!("{id} Sending client transaction to proposer");
    let (proposer_http_connection, url) = get_proposer_http_connection();
    let db = get_db_connection().await.write().await;
    let proposer_response = proposer_http_connection
        .post(url.clone())
        .json(l2_transaction)
        .send()
        .await;
    match proposer_response {
        Ok(_) => {
            db.update_request(id, RequestStatus::Submitted).await;
            debug!("{id} Client transaction sent to proposer");
        }
        Err(err) => {
            error!(
                "{id} Failed to send client transaction to proposer: {}",
                err
            );
            db.update_request(id, RequestStatus::Failed).await;
            return Err(Box::new(err));
        }
    }
    // obvs we won't have a transaction receipt to return if we've sent our transaction to a proposer but we need to return an Option<TransactionReceipt>
    // for type compatibility with the onchain case
    Ok(None)
>>>>>>> 7a629267
}

async fn process_transaction_onchain<P>(
    l2_transaction: &ClientTransaction<P>,
) -> Result<Option<TransactionReceipt>, Box<dyn Error>>
where
    P: Proof,
{
    let blockchain_client = get_blockchain_client_connection()
        .await
        .read()
        .await
        .get_client();
    debug!("Creating contract instance");
    let nightfall_instance = Nightfall::new(get_addresses().nightfall, blockchain_client);
    debug!("Processing client transaction");
    let nightfall_l2_transaction = NightfallTransactionStruct::try_from(l2_transaction.clone())?;
    debug!("Creating nightfall submit_client_transaction function call");
    let call = nightfall_instance.submit_client_transaction(nightfall_l2_transaction);
    debug!("Sending transaction");
    let tx = call.send().await?;
    let tx_receipt = tx.await?;
    Ok(tx_receipt)
}<|MERGE_RESOLUTION|>--- conflicted
+++ resolved
@@ -6,45 +6,28 @@
     nightfall::{ClientTransaction as NightfallTransactionStruct, Nightfall}
 };
 use std::{error::Error, fmt::Debug};
-<<<<<<< HEAD
 use url::Url;
-use warp::{hyper::StatusCode, reject, reply, Reply};
-=======
-use warp::reply::Json;
-use warp::reply::WithStatus;
-use warp::{hyper::StatusCode, reject, reply};
-
-use crate::domain::entities::CommitmentStatus;
-use crate::domain::entities::HexConvertible;
-use crate::domain::entities::RequestStatus;
-use crate::driven::db::mongo::CommitmentEntry;
-use crate::drivers::blockchain::nightfall_event_listener::get_synchronisation_status;
-use crate::drivers::derive_key::ZKPKeys;
-use crate::drivers::rest::models::NullifierKey;
-use crate::get_zkp_keys;
-use crate::ports::db::RequestDB;
->>>>>>> 7a629267
+use warp::{
+    reply::{WithStatus, Json},
+    hyper::StatusCode, 
+    reject, 
+    reply
+};
 use crate::{
     domain::{
-        entities::{CommitmentStatus, HexConvertible, ClientTransaction, Operation, Transport},
+        entities::{ClientTransaction, CommitmentStatus, HexConvertible, Operation, RequestStatus, Transport},
         error::FailedClientOperation,
-    },
-    get_zkp_keys,
-    initialisation::get_db_connection,
-    ports::{
-        commitments::Nullifiable,
-        contracts::NightfallContract,
-        db::{CommitmentDB, CommitmentEntryDB},
-        proof::{Proof, ProvingEngine},
-        secret_hash::SecretHash,
-    },
-    services::client_operation::client_operation,
-    drivers::{
+    }, driven::db::mongo::CommitmentEntry, drivers::{
         blockchain::nightfall_event_listener::get_synchronisation_status,
         derive_key::ZKPKeys,
         rest::models::NullifierKey
-    },
-    driven::db::mongo::CommitmentEntry,
+    }, get_zkp_keys, initialisation::get_db_connection, ports::{
+        commitments::Nullifiable,
+        contracts::NightfallContract,
+        db::{CommitmentDB, CommitmentEntryDB, RequestDB},
+        proof::{Proof, ProvingEngine},
+        secret_hash::SecretHash,
+    }, services::client_operation::client_operation
 };
 use ark_bn254::Fr as Fr254;
 use lib::{
@@ -196,7 +179,6 @@
     l2_transaction: &ClientTransaction<P>,
     id: &str,
 ) -> Result<Option<TransactionReceipt>, Box<dyn Error>> {
-<<<<<<< HEAD
     let client = reqwest::Client::new();
     let round_robin_instance = RoundRobin::new(
         get_addresses().round_robin,
@@ -207,8 +189,8 @@
             .get_client(),
     );
     let proposers_struct: Vec<Proposer> = round_robin_instance.get_proposers().call().await?;
-    // ark_std::println!("Proposers in process_transaction_offchain: {:?}", proposers_struct);
-
+    info!("{id} Sending client transaction to proposer");
+    let db = get_db_connection().await.write().await;
     // Send to each proposer’s /v1/transaction endpoint
     for proposer in proposers_struct {
         let url = match Url::parse(&proposer.url).and_then(|base| base.join("/v1/transaction")) {
@@ -224,9 +206,10 @@
         match result {
             Ok(response) => {
                 if response.status().is_success() {
-                    log::info!("Successfully sent transaction to proposer at {}", url);
+                    db.update_request(id, RequestStatus::Submitted).await;
+                    debug!("{id} Successfully sent transaction to proposer at {}", url);
                 } else {
-                    log::warn!(
+                    error!(
                         "Failed to send transaction to proposer at {}. HTTP status: {}",
                         url,
                         response.status()
@@ -234,50 +217,12 @@
                 }
             }
             Err(e) => {
-                log::warn!("Failed to send transaction to proposer at {}: {:?}", url, e);
+                error!("Failed to send transaction to proposer at {}: {:?}", url, e);
             }
         }
     }
 
     Ok(None) // As per current off-chain flow, return no receipt
-
-    // let (proposer_http_connection, url) = get_proposer_http_connection();
-    // ark_std::println!("Sending transaction to proposer at: {}", url);
-    // proposer_http_connection
-    //     .post(url.clone())
-    //     .json(l2_transaction)
-    //     .send()
-    //     .await?;
-    // // obvs we won't have a transaction receipt to return if we've sent our transaction to a proposer but we need to return an Option<TransactionReceipt>
-    // // for type compatibility with the onchain case
-    // Ok(None)
-=======
-    info!("{id} Sending client transaction to proposer");
-    let (proposer_http_connection, url) = get_proposer_http_connection();
-    let db = get_db_connection().await.write().await;
-    let proposer_response = proposer_http_connection
-        .post(url.clone())
-        .json(l2_transaction)
-        .send()
-        .await;
-    match proposer_response {
-        Ok(_) => {
-            db.update_request(id, RequestStatus::Submitted).await;
-            debug!("{id} Client transaction sent to proposer");
-        }
-        Err(err) => {
-            error!(
-                "{id} Failed to send client transaction to proposer: {}",
-                err
-            );
-            db.update_request(id, RequestStatus::Failed).await;
-            return Err(Box::new(err));
-        }
-    }
-    // obvs we won't have a transaction receipt to return if we've sent our transaction to a proposer but we need to return an Option<TransactionReceipt>
-    // for type compatibility with the onchain case
-    Ok(None)
->>>>>>> 7a629267
 }
 
 async fn process_transaction_onchain<P>(
