use super::{
    client_operation::handle_client_operation,
    models::{NF3DepositRequest, NF3TransferRequest, NF3WithdrawRequest, NullifierKey},
    utils::to_nf_token_id_from_str,
};
use crate::{
    domain::{
        entities::{
            CommitmentStatus, DepositSecret, ERCAddress, Operation, OperationType, Preimage,
            RequestStatus, Salt, TokenType, Transport,
        },
        error::TransactionHandlerError,
        notifications::NotificationPayload,
    },
    driven::{
        contract_functions::contract_type_conversions::FrBn254,
        db::mongo::CommitmentEntry,
        queue::{get_queue, QueuedRequest, TransactionRequest},
    },
    drivers::derive_key::ZKPKeys,
    get_fee_token_id, get_zkp_keys,
    initialisation::get_db_connection,
    ports::{
        commitments::{Commitment, Nullifiable},
        contracts::NightfallContract,
        db::{CommitmentDB, CommitmentEntryDB, RequestCommitmentMappingDB, RequestDB},
        keys::KeySpending,
        proof::{Proof, ProvingEngine},
    },
    services::{
        client_operation::deposit_operation, commitment_selection::find_usable_commitments,
    },
};
use ark_bn254::Fr as Fr254;
use ark_ec::twisted_edwards::Affine;
use ark_ff::{BigInteger256, Zero};
use ark_serialize::CanonicalDeserialize;
use ark_std::{rand::thread_rng, UniformRand};
use configuration::{addresses::get_addresses, settings::get_settings};
use jf_primitives::poseidon::{FieldHasher, Poseidon};
use lib::hex_conversion::HexConvertible;
use log::{debug, error, info};
use nf_curves::ed_on_bn254::{BabyJubjub, Fr as BJJScalar};
use nightfall_bindings::artifacts::{Nightfall, IERC1155, IERC20, IERC3525, IERC721};
use serde::{Deserialize, Serialize};
use uuid::Uuid;
use warp::{
    hyper::StatusCode,
    path,
    reply::{self, json, Reply},
    Filter,
};
#[derive(Serialize, Deserialize)]
pub struct WithdrawResponse {
    success: bool,
    message: String,
    pub withdraw_fund_salt: String, // Return the withdraw_fund_salt
}
// A simplified client interface, which provides Deposit, Transfer and Withdraw operations,
// with automated commitment selection, but without the flexibility of the lower-level
// client_operation API.
// It matches the API of NF_3 so it can be used with the NF_3 client, under the hood, it calls
// the client_operation handler

pub fn deposit_request<P>(
) -> impl Filter<Extract = (impl warp::Reply,), Error = warp::Rejection> + Clone
where
    P: Proof,
{
    path!("v1" / "deposit")
        .and(warp::body::json())
        .and(warp::header::optional::<String>("X-Request-ID"))
        .and_then(queue_deposit_request)
}

pub fn transfer_request<P>(
) -> impl Filter<Extract = (impl warp::Reply,), Error = warp::Rejection> + Clone
where
    P: Proof,
{
    path!("v1" / "transfer")
        .and(warp::body::json())
        .and(warp::header::optional::<String>("X-Request-ID"))
        .and_then(queue_transfer_request)
}

pub fn withdraw_request<P>(
) -> impl Filter<Extract = (impl warp::Reply,), Error = warp::Rejection> + Clone
where
    P: Proof,
{
    path!("v1" / "withdraw")
        .and(warp::body::json())
        .and(warp::header::optional::<String>("X-Request-ID"))
        .and_then(queue_withdraw_request)
}

/// function to queue the deposit requests
async fn queue_deposit_request(
    deposit_req: NF3DepositRequest,
    request_id: Option<String>,
) -> Result<impl Reply, warp::Rejection> {
    let transaction_request = TransactionRequest::Deposit(deposit_req);
    debug!("Queueing deposit request");
    queue_request(transaction_request, request_id).await
}

/// function to queue the transfer requests
async fn queue_transfer_request(
    transfer_req: NF3TransferRequest,
    request_id: Option<String>,
) -> Result<impl Reply, warp::Rejection> {
    let transaction_request = TransactionRequest::Transfer(transfer_req);
    queue_request(transaction_request, request_id).await
}

/// function to queue the withdraw requests
async fn queue_withdraw_request(
    withdraw_req: NF3WithdrawRequest,
    request_id: Option<String>,
) -> Result<impl Reply, warp::Rejection> {
    let transaction_request = TransactionRequest::Withdraw(withdraw_req);
    queue_request(transaction_request, request_id).await
}

/// This function queues all types of transaction request
async fn queue_request(
    transaction_request: TransactionRequest,
    request_id: Option<String>,
) -> Result<impl Reply, warp::Rejection> {
    let settings = get_settings();
    let max_queue_size = settings
        .nightfall_client
        .max_queue_size
        .unwrap_or(1000)
        .try_into()
        .unwrap();
    // extract the request ID
    let id = request_id.unwrap_or_default();
    // check if the id is a valid uuid
    if Uuid::parse_str(&id).is_err() {
        return Err(warp::reject::custom(
            crate::domain::error::ClientRejection::InvalidRequestId,
        ));
    };

    // add the request to the queue
    debug!("Adding request to queue");
    let mut q = get_queue().await.write().await;
    // check if the queue is full
    if q.len() >= max_queue_size {
        return Ok(reply::with_header(
            reply::with_status(
                json(&"Queue is full".to_string()),
                StatusCode::SERVICE_UNAVAILABLE,
            ),
            "X-Request-ID",
            id,
        ));
    }
    debug!("got lock on queue");
    q.push_back(QueuedRequest {
        transaction_request,
        uuid: id.clone(),
    });
    drop(q); // drop the lock so other processes can access the queue
    debug!("Added request to queue");
    // record the request as queued
    let db = get_db_connection().await;
    if db.store_request(&id, RequestStatus::Queued).await.is_none() {
        return Err(warp::reject::custom(
            crate::domain::error::ClientRejection::DatabaseError,
        ));
    }
    debug!("Stored request status in database");

    // return a 202 Accepted response with the request ID
    Ok(reply::with_header(
        reply::with_status(json(&"Request queued".to_string()), StatusCode::ACCEPTED),
        "X-Request-ID",
        id,
    ))
}

/// This function wraps the various transaction handlers, so that the queue can call the correct handler
/// based on the request type.
pub async fn handle_request<P, E, N>(
    request: TransactionRequest,
    request_id: &str,
) -> Result<NotificationPayload, TransactionHandlerError>
where
    P: Proof,
    E: ProvingEngine<P>,
    N: NightfallContract,
{
    match request {
        TransactionRequest::Deposit(deposit_req) => {
            handle_deposit::<N>(deposit_req, request_id).await
        }
        TransactionRequest::Transfer(transfer_req) => {
            handle_transfer::<P, E, N>(transfer_req, request_id).await
        }
        TransactionRequest::Withdraw(withdraw_req) => {
            handle_withdraw::<P, E, N>(withdraw_req, request_id).await
        }
    }
}

/// handle_client_deposit_request is the entry point for deposit requests from the client.
pub async fn handle_deposit<N: NightfallContract>(
    req: NF3DepositRequest,
    id: &str,
) -> Result<NotificationPayload, TransactionHandlerError> {
    info!("Deposit raw request: {req:?}");
    info!("Deposit raw request: {req:?}");

    // We convert the request into values
    let NF3DepositRequest {
        erc_address,
        token_id,
        token_type,
        value,
        fee,
        deposit_fee,
        secret_preimage_one,
        secret_preimage_two,
        secret_preimage_three,
        ..
    } = req;

    let erc_address = ERCAddress::try_from_hex_string(&erc_address).map_err(|err| {
        error!("{id} Could not convert ERC address {err}");
        TransactionHandlerError::CustomError(err.to_string())
    })?;

    let token_id: BigInteger256 =
        BigInteger256::from_hex_string(token_id.as_str()).map_err(|err| {
            error!("{id} Could not convert hex string to BigInteger256");
            TransactionHandlerError::CustomError(err.to_string())
        })?;

    let token_type: TokenType = u8::from_str_radix(&token_type, 16)
        .map_err(|err| {
            error!("{id} Could not convert token type");
            TransactionHandlerError::CustomError(err.to_string())
        })?
        .into();

    let fee: Fr254 = Fr254::from_hex_string(fee.as_str()).map_err(|err| {
        error!("{id} Could not convert fee");
        TransactionHandlerError::CustomError(err.to_string())
    })?;

    let deposit_fee: Fr254 = Fr254::from_hex_string(deposit_fee.as_str()).map_err(|err| {
        error!("{id} Could not convert deposit fee");
        TransactionHandlerError::CustomError(err.to_string())
    })?;

    let value: Fr254 = Fr254::from_hex_string(value.as_str()).map_err(|err| {
        error!("{id} Could not wrangle value {err}");
        TransactionHandlerError::CustomError(err.to_string())
    })?;
    let (secret_preimage_one, secret_preimage_two, secret_preimage_three) =
        if let (Some(p1), Some(p2), Some(p3)) = (
            secret_preimage_one,
            secret_preimage_two,
            secret_preimage_three,
        ) {
            let secret_preimage_one: Fr254 =
                Fr254::from_hex_string(p1.as_str()).map_err(|err| {
                    error!("{id} Could not wrangle secret preimage one {err}");
                    TransactionHandlerError::CustomError(err.to_string())
                })?;
            let secret_preimage_two: Fr254 = Fr254::from_hex_string(p2.as_str())
                .map_err(|err| TransactionHandlerError::CustomError(err.to_string()))?;
            let secret_preimage_three: Fr254 =
                Fr254::from_hex_string(p3.as_str()).map_err(|err| {
                    error!("{id} Could not wrangle secret preimage three {err}");
                    TransactionHandlerError::CustomError(err.to_string())
                })?;
            (
                secret_preimage_one,
                secret_preimage_two,
                secret_preimage_three,
            )
        } else {
            info!("{id} No secret preimage found for deposit request, generating");
            let mut rng = thread_rng();

            (
                Fr254::rand(&mut rng),
                Fr254::rand(&mut rng),
                Fr254::rand(&mut rng),
            )
        };

    let secret_preimage = DepositSecret::new(
        secret_preimage_one,
        secret_preimage_two,
        secret_preimage_three,
    );

    let db: &'static mongodb::Client = get_db_connection().await;

    // Then match on the token type and call the correct function
    let (preimage_value, preimage_fee_option) = match token_type {
        TokenType::ERC20 => {
            deposit_operation::<IERC20::IERC20Calls, Nightfall::NightfallCalls>(
                erc_address,
                value,
                fee,
                deposit_fee,
                token_id,
                secret_preimage,
                token_type,
                id,
            )
            .await
        }
        TokenType::ERC721 => {
            deposit_operation::<IERC721::IERC721Calls, Nightfall::NightfallCalls>(
                erc_address,
                value,
                fee,
                deposit_fee,
                token_id,
                secret_preimage,
                token_type,
                id,
            )
            .await
        }
        TokenType::ERC1155 => {
            deposit_operation::<IERC1155::IERC1155Calls, Nightfall::NightfallCalls>(
                erc_address,
                value,
                fee,
                deposit_fee,
                token_id,
                secret_preimage,
                token_type,
                id,
            )
            .await
        }
        TokenType::ERC3525 => {
            deposit_operation::<IERC3525::IERC3525Calls, Nightfall::NightfallCalls>(
                erc_address,
                value,
                fee,
                deposit_fee,
                token_id,
                secret_preimage,
                token_type,
                id,
            )
            .await
        }
    }
    .map_err(TransactionHandlerError::DepositError)?;

    // Insert the preimage into the commitments DB as pending creation
    // TODO remove the blocknumber
    let ZKPKeys { nullifier_key, .. } = *get_zkp_keys().lock().expect("Poisoned Mutex lock");
    let nullifier = preimage_value
        .nullifier_hash(&nullifier_key)
        .expect("Could not hash commitment {}");
    let commitment_hash = preimage_value.hash().expect("Could not hash commitment");
    let commitment_entry =
        CommitmentEntry::new(preimage_value, nullifier, CommitmentStatus::PendingCreation);
<<<<<<< HEAD
    db.store_commitment(commitment_entry)
=======

    db.store_commitment(commitment_entry.clone())
>>>>>>> 26cca058
        .await
        .ok_or(TransactionHandlerError::DatabaseError)?;

    debug!("{id} Deposit commitment stored successfully");

    // Add the mapping between request and commitment
    let commitment_hex = commitment_hash.to_hex_string();
    match db.add_mapping(id, &commitment_hex).await {
        Ok(_) => debug!("{id} Mapped commitment to request"),
        Err(e) => error!("{id} Failed to  map commitment to request: {e}"),
    }

    // Check if preimage_fee_option is Some, and store it in the DB if it exists
    if let Some(preimage_fee) = preimage_fee_option {
        let nullifier = preimage_fee
            .nullifier_hash(&nullifier_key)
            .expect("Could not hash commitment");
        let commitment_hash = preimage_fee.hash().expect("Could not hash commitment");

        // Add the mapping for fee commitment as well
        let commitment_hex = commitment_hash.to_hex_string();
        match db.add_mapping(id, &commitment_hex).await {
            Ok(_) => debug!("{id} Mapped deposit fee commitment to request"),
            Err(e) => error!("{id} Failed to  map deposit fee commitment to request: {e}"),
        }

        let commitment_entry =
            CommitmentEntry::new(preimage_fee, nullifier, CommitmentStatus::PendingCreation);
        // Store the fee commitment in the database, error if storage fails
        db.store_commitment(commitment_entry)
            .await
            .ok_or(TransactionHandlerError::DatabaseError)?;
    }

    debug!("{id} Deposit fee commitment stored successfully");

    let response_data = match preimage_fee_option {
        Some(preimage_fee) => vec![
            preimage_value
                .hash()
                .expect("Preimage must be hashable - this should not happen")
                .to_hex_string(),
            preimage_fee
                .hash()
                .expect("Preimage must be hashable - this should not happen")
                .to_hex_string(),
        ],
        None => vec![preimage_value
            .hash()
            .expect("Preimage must be hashable - this should not happen")
            .to_hex_string()],
    };
    debug!("{id} Deposit request completed successfully - returning reply to caller");

    let response = serde_json::to_string(&response_data).map_err(|e| {
        error!("{id} Error when serialising response: {e}");
        TransactionHandlerError::JsonConversionError(e)
    })?;
    let uuid = serde_json::to_string(&id).map_err(|e| {
        error!("{id} Error when serialising request ID: {e}");
        TransactionHandlerError::JsonConversionError(e)
    })?;

    Ok(NotificationPayload::TransactionEvent { response, uuid })
}

async fn handle_transfer<P, E, N>(
    transfer_req: NF3TransferRequest,
    id: &str,
) -> Result<NotificationPayload, TransactionHandlerError>
where
    P: Proof,
    E: ProvingEngine<P>,
    N: NightfallContract,
{
    debug!("Handling transfer request: {transfer_req:?}");
    let NF3TransferRequest {
        erc_address,
        token_id,
        recipient_data,
        fee,
        ..
    } = transfer_req;

    // add the id to the request database
    let db = get_db_connection().await;
    db.store_request(id, RequestStatus::Queued)
        .await
        .ok_or(TransactionHandlerError::DatabaseError)?;

    // Convert the request into the relevant types.
    let nf_token_id =
        to_nf_token_id_from_str(erc_address.as_str(), token_id.as_str()).map_err(|e| {
            error!(
                "{id} Error when retrieving the Nightfall token id from the erc address and token ID {e}"
            );
            TransactionHandlerError::CustomError(e.to_string())
        })?;
    let keys = *get_zkp_keys().lock().expect("Poisoned Mutex lock");

    let value =
        Fr254::from_hex_string(recipient_data.values.first().unwrap().as_str()).map_err(|e| {
            error!("{id} Error when reading value: {e}");
            TransactionHandlerError::CustomError(e.to_string())
        })?;

    let fee: Fr254 = Fr254::from_hex_string(fee.as_str()).map_err(|e| {
        error!("{id} Error when reading fee: {e}");
        TransactionHandlerError::CustomError(e.to_string())
    })?;

    let decoded_recipient_key = hex::decode(
        recipient_data
            .recipient_compressed_zkp_public_keys
            .first()
            .unwrap(),
    )
    .map_err(|e| {
        error!("{id} Could not parse compressed recipient public key from String: {e}");
        TransactionHandlerError::CustomError(e.to_string())
    })?;

    let recipient_public_key = Affine::<BabyJubjub>::deserialize_compressed(
        decoded_recipient_key.as_slice(),
    )
    .map_err(|e| {
        error!("{id} Could not deserialize recipient public key: {e}");
        TransactionHandlerError::CustomError(e.to_string())
    })?;

    let ephemeral_private_key = {
        let mut rng = ark_std::rand::thread_rng(); // TODO initialise in main and pass around as a rwlock
        BJJScalar::rand(&mut rng)
    };
    let shared_secret: Affine<BabyJubjub> = (recipient_public_key * ephemeral_private_key).into();

    // Select the commitments to be spent.
    let spend_commitments;
    {
        let db = get_db_connection().await;
        let fee_token_id = get_fee_token_id();
        let spend_value_commitments = find_usable_commitments(nf_token_id, value,db)
        .await.map_err(|e|{
            error!("{id} Could not find enough usable value commitments to complete this transfer, suggest depositing more tokens: {e}"); 
            TransactionHandlerError::CustomError(e.to_string())})?;
        let spend_fee_commitments = if fee.is_zero() {
            [Preimage::default(), Preimage::default()]
        } else {
            find_usable_commitments(fee_token_id, fee, db)
            .await
            .map_err(|e| {
                error!(
                    "{id} Could not find enough usable fee commitments to complete this transfer, suggest depositing more fee: {e}");
                TransactionHandlerError::CustomError(e.to_string())
            })?
        };
        spend_commitments = [
            spend_value_commitments[0],
            spend_value_commitments[1],
            spend_fee_commitments[0],
            spend_fee_commitments[1],
        ];
    }

    // Work out how much change is needed.
    let total_token_value = spend_commitments[..2]
        .iter()
        .map(|c| c.get_value())
        .sum::<Fr254>();

    let token_change = total_token_value - value;
    let total_fee_value = spend_commitments[2..]
        .iter()
        .map(|c| c.get_value())
        .sum::<Fr254>();
    let fee_change = total_fee_value - fee;

    // transferred value commitment, salt is the y-coordinate of the shared secret
    let new_commitment_one = Preimage::new(
        value,
        nf_token_id,
        spend_commitments[0].get_nf_slot_id(),
        recipient_public_key,
        Salt::Transfer(Fr254::new((shared_secret.y).into())),
    );

    let new_commitment_two = if !token_change.is_zero() {
        Preimage::new(
            token_change,
            nf_token_id,
            spend_commitments[0].get_nf_slot_id(),
            keys.zkp_public_key,
            Salt::new_transfer_salt(),
        )
    } else {
        Preimage::default()
    };

    let nightfall_address = FrBn254::from(get_addresses().nightfall()).0;
    let contract_nf_address = Affine::<BabyJubjub>::new_unchecked(Fr254::zero(), nightfall_address);

    let fee_token_id = get_fee_token_id();
    // if fee is zero, then no fee commitment is needed
    let new_commitment_three = if !fee.is_zero() {
        Preimage::new(
            fee,
            fee_token_id,
            fee_token_id,
            contract_nf_address,
            Salt::new_transfer_salt(),
        )
    } else {
        Preimage::default()
    };

    let new_commitment_four = if !fee_change.is_zero() {
        Preimage::new(
            fee_change,
            fee_token_id,
            fee_token_id,
            keys.zkp_public_key,
            Salt::new_transfer_salt(),
        )
    } else {
        Preimage::default()
    };

    let new_commitments = [
        new_commitment_one,
        new_commitment_two,
        new_commitment_three,
        new_commitment_four,
    ];

    dbg!(new_commitments
        .iter()
        .map(|c| c.hash().unwrap().to_hex_string())
        .collect::<Vec<_>>());

    let secret_preimages = [
        spend_commitments[0].get_secret_preimage(),
        spend_commitments[1].get_secret_preimage(),
        spend_commitments[2].get_secret_preimage(),
        spend_commitments[3].get_secret_preimage(),
    ];
    let op = Operation {
        transport: Transport::OffChain,
        operation_type: OperationType::Transfer,
    };
    handle_client_operation::<P, E, N>(
        op,
        spend_commitments,
        new_commitments,
        ephemeral_private_key,
        Fr254::zero(),
        secret_preimages,
        id,
    )
    .await
}

async fn handle_withdraw<P, E, N>(
    withdraw_req: NF3WithdrawRequest,
    id: &str,
) -> Result<NotificationPayload, TransactionHandlerError>
where
    P: Proof,
    E: ProvingEngine<P>,
    N: NightfallContract,
{
    let NF3WithdrawRequest {
        erc_address,
        token_id,
        value,
        recipient_address,
        fee,
        ..
    } = withdraw_req;

    // add the id to the request database
    let db = get_db_connection().await;
    db.store_request(id, RequestStatus::Queued)
        .await
        .ok_or(TransactionHandlerError::DatabaseError)?;

    // Convert the request into the relevant types.
    let nf_token_id =
        to_nf_token_id_from_str(erc_address.as_str(), token_id.as_str()).map_err(|e| {
            error!(
                "{id} Error when retrieving the Nightfall token id from the erc address and token ID {e}");
            TransactionHandlerError::CustomError(e.to_string())
        })?;

    let keys = *get_zkp_keys().lock().expect("Poisoned Mutex lock");

    let value = Fr254::from_hex_string(value.as_str()).map_err(|e| {
        error!("{id} Error when reading value: {e}");
        TransactionHandlerError::CustomError(e.to_string())
    })?;

    let fee: Fr254 = Fr254::from_hex_string(fee.as_str()).map_err(|e| {
        error!("{id} Error when reading fee: {e}");
        TransactionHandlerError::CustomError(e.to_string())
    })?;

    let recipient_address: Fr254 =
        Fr254::from_hex_string(recipient_address.as_str()).map_err(|e| {
            error!("{id} Error when reading recipeint address: {e}");
            TransactionHandlerError::CustomError(e.to_string())
        })?;
    // TODO: update APIs so that we allow passing in specific commitments.
    // For now we just use the commitment selection algorithm to minimise change.
    let spend_commitments;

    {
        let db = get_db_connection().await;
        let fee_token_id = get_fee_token_id();
        let spend_value_commitments = find_usable_commitments(nf_token_id, value,db)
        .await.map_err(|e|{
            error!("{id} Could not find enough usable value commitments to complete this withdraw, suggest depositing more tokens: {e}"); 
            TransactionHandlerError::CustomError(e.to_string())})?;
        let spend_fee_commitments = if fee.is_zero() {
            [Preimage::default(), Preimage::default()]
        } else {
            find_usable_commitments(fee_token_id, fee, db)
            .await
            .map_err(|e| {
                error!(
                    "{id} Could not find enough usable fee commitments to complete this withdraw, suggest depositing more fee: {e}"
                );
                TransactionHandlerError::CustomError(e.to_string())
            })?
        };
        spend_commitments = [
            spend_value_commitments[0],
            spend_value_commitments[1],
            spend_fee_commitments[0],
            spend_fee_commitments[1],
        ];
    }
    // Work out how much change is needed.
    let total_token_value = spend_commitments[..2]
        .iter()
        .map(|c| c.get_value())
        .sum::<Fr254>();
    let token_change = total_token_value - value;

    let total_fee_value = spend_commitments[2..]
        .iter()
        .map(|c| c.get_value())
        .sum::<Fr254>();
    let fee_change = total_fee_value - fee;

    let nightfall_address = FrBn254::from(get_addresses().nightfall()).0;
    let contract_nf_address = Affine::<BabyJubjub>::new_unchecked(Fr254::zero(), nightfall_address);

    // The first commitment of the withdraw is 0, which will be calculated in the circuit
    // here, we set new_commitment_one to have the withdraw value so we can check that value is conserved for transfer and withdraw in client_operation services.
    // We set public_key of this preimage to the contract_nf_address, so that it won't be added in PendingCommitment later (as we only add preimages in PendingCommitment iff commitment.get_public_key() == zkp_public_key).
    let new_commitment_one = Preimage::new(
        value,
        nf_token_id,
        spend_commitments[0].get_nf_slot_id(),
        contract_nf_address,
        Salt::new_transfer_salt(),
    );

    let new_commitment_two = if !token_change.is_zero() {
        Preimage::new(
            token_change,
            nf_token_id,
            spend_commitments[0].get_nf_slot_id(),
            keys.zkp_public_key,
            Salt::new_transfer_salt(),
        )
    } else {
        Preimage::default()
    };

    let fee_token_id = get_fee_token_id();

    let new_commitment_three = if !fee.is_zero() {
        Preimage::new(
            fee,
            fee_token_id,
            fee_token_id,
            contract_nf_address,
            Salt::new_transfer_salt(),
        )
    } else {
        Preimage::default()
    };
    let new_commitment_four = if !fee_change.is_zero() {
        Preimage::new(
            fee_change,
            fee_token_id,
            fee_token_id,
            keys.zkp_public_key,
            Salt::new_transfer_salt(),
        )
    } else {
        Preimage::default()
    };

    let new_commitments = [
        new_commitment_one,
        new_commitment_two,
        new_commitment_three,
        new_commitment_four,
    ];

    let secret_preimages = [
        spend_commitments[0].get_secret_preimage(),
        spend_commitments[1].get_secret_preimage(),
        spend_commitments[2].get_secret_preimage(),
        spend_commitments[3].get_secret_preimage(),
    ];
    let op = Operation {
        transport: Transport::OffChain,
        operation_type: OperationType::Withdraw,
    };
    let poseidon = Poseidon::<Fr254>::new();
    let withdraw_fund_salt = poseidon
        .hash(&[
            NullifierKey(keys.nullifier_key).get_nullifier_key(),
            spend_commitments[0]
                .hash()
                .expect("Failed to hash spend_commitments[0]"),
        ])
        .unwrap();
    handle_client_operation::<P, E, N>(
        op,
        spend_commitments,
        new_commitments,
        BJJScalar::zero(),
        recipient_address,
        secret_preimages,
        id,
    )
    .await?;
    // Build the response
    let withdraw_response = WithdrawResponse {
        success: true,
        message: "Withdraw operation completed successfully".to_string(),
        withdraw_fund_salt: withdraw_fund_salt.to_hex_string(),
    };

    let response = serde_json::to_string(&withdraw_response).map_err(|e| {
        error!("{id} Error when serialising response: {e}");
        TransactionHandlerError::JsonConversionError(e)
    })?;
    let uuid = serde_json::to_string(&id).map_err(|e| {
        error!("{id} Error when serialising request ID: {e}");
        TransactionHandlerError::JsonConversionError(e)
    })?;

    // Return the response as JSON
    Ok(NotificationPayload::TransactionEvent { response, uuid })
}<|MERGE_RESOLUTION|>--- conflicted
+++ resolved
@@ -368,12 +368,8 @@
     let commitment_hash = preimage_value.hash().expect("Could not hash commitment");
     let commitment_entry =
         CommitmentEntry::new(preimage_value, nullifier, CommitmentStatus::PendingCreation);
-<<<<<<< HEAD
-    db.store_commitment(commitment_entry)
-=======
 
     db.store_commitment(commitment_entry.clone())
->>>>>>> 26cca058
         .await
         .ok_or(TransactionHandlerError::DatabaseError)?;
 
