use super::{
    client_operation::handle_client_operation,
    models::{NF3DepositRequest, NF3TransferRequest, NF3WithdrawRequest, NullifierKey},
    utils::{reverse_hex_string, to_nf_token_id_from_str},
};
use crate::{
    domain::entities::{CommitmentStatus, RequestStatus},
    driven::db::mongo::CommitmentEntry,
    get_zkp_keys,
    ports::{commitments::Nullifiable, contracts::NightfallContract, db::RequestDB},
};
use crate::{
    domain::{
        entities::{
            DepositSecret, ERCAddress, HexConvertible, Operation, OperationType, Preimage, Salt,
            TokenType, Transport,
        },
        error::FailedClientOperation,
    },
    driven::contract_functions::contract_type_conversions::FrBn254,
    drivers::{
        blockchain::nightfall_event_listener::get_synchronisation_status, derive_key::ZKPKeys,
        rest::models::NF3RequestError,
    },
    get_fee_token_id,
    initialisation::get_db_connection,
    ports::{
        commitments::Commitment,
        db::CommitmentDB,
        db::CommitmentEntryDB,
        keys::KeySpending,
        proof::{Proof, ProvingEngine},
    },
    services::{
        client_operation::deposit_operation, commitment_selection::find_usable_commitments,
    },
};
use ark_bn254::Fr as Fr254;
use ark_ec::twisted_edwards::Affine;
use ark_ff::{BigInteger256, Zero};
use ark_serialize::CanonicalDeserialize;
use ark_std::{rand::thread_rng, UniformRand};
use configuration::addresses::get_addresses;
use jf_primitives::poseidon::{FieldHasher, Poseidon};
use lib::wallets::LocalWsClient;
use log::{debug, error, info, warn};
use nf_curves::ed_on_bn254::{BabyJubjub, Fr as BJJScalar};
use nightfall_bindings::{
    ierc1155::IERC1155, ierc20::IERC20, ierc3525::IERC3525, ierc721::IERC721, nightfall::Nightfall,
};
use serde::Serialize;
use uuid::Uuid;
use warp::{
    hyper::StatusCode,
    path, reject,
    reply::{self, json, Json, WithStatus},
    Filter,
};

#[derive(Serialize)]
struct WithdrawResponse {
    success: bool,
    message: String,
    withdraw_fund_salt: String, // Return the withdraw_fund_salt
}
// A simplified client interface, which provides Deposit, Transfer and Withdraw operations,
// with automated commitment selection, but without the flexibility of the lower-level
// client_operation API.
// It matches the API of NF_3 so it can be used with the NF_3 client, under the hood, it calls
// the client_operation handler

pub fn deposit_request<N: NightfallContract>(
) -> impl Filter<Extract = (impl warp::Reply,), Error = warp::Rejection> + Clone {
    path!("v1" / "deposit")
        .and(warp::body::json())
        .and(warp::header::optional::<String>("X-Request-ID"))
        .and_then(handle_deposit::<N>)
}

pub fn transfer_request<P, E, N>(
) -> impl Filter<Extract = (impl warp::Reply,), Error = warp::Rejection> + Clone
where
    P: Proof,
    E: ProvingEngine<P>,
    N: NightfallContract,
{
    path!("v1" / "transfer")
        .and(warp::body::json())
        .and(warp::header::optional::<String>("X-Request-ID"))
        .and_then(handle_transfer::<P, E, N>)
}

pub fn withdraw_request<P, E, N>(
) -> impl Filter<Extract = (impl warp::Reply,), Error = warp::Rejection> + Clone
where
    P: Proof,
    E: ProvingEngine<P>,
    N: NightfallContract,
{
    path!("v1" / "withdraw")
        .and(warp::body::json())
        .and(warp::header::optional::<String>("X-Request-ID"))
        .and_then(handle_withdraw::<P, E, N>)
}

async fn handle_deposit<N: NightfallContract>(
    deposit_req: NF3DepositRequest,
    request_id: Option<String>,
) -> Result<impl warp::Reply, warp::Rejection> {
    // we need to convert the NF_3 deposit request to the client_operation deposit request. One
    // slight difficulty is that an NF_3 deposit must be done on-chain, whereas that's not true
    // of an NF_4 deposit. We'll just assume an off-chain deposit as that will be the most sensible
    // route most of the time.
    let id = request_id.unwrap_or_default();
    // check if the id is a valid uuid
    if Uuid::parse_str(&id).is_err() {
        return Ok(reply::with_header(
            reply::with_status(
                json(&"Invalid request id".to_string()),
                StatusCode::BAD_REQUEST,
            ),
            "X-Request-ID",
            id,
        ));
    };
    // add the id to the request database
    let db = get_db_connection().await.write().await;
    db.store_request(&id, RequestStatus::Queued)
        .await
        .ok_or_else(|| {
            error!("{id} Error while storing request ID");
            reject::custom(FailedClientOperation)
        })?;
    drop(db); // drop the lock so other processes can access the DB
    debug!("{id} Handling deposit request");
    handle_client_deposit_request::<N>(deposit_req, id).await
}

/// handle_client_deposit_request is the entry point for deposit requests from the client.
pub async fn handle_client_deposit_request<N: NightfallContract>(
    req: NF3DepositRequest,
    id: String,
) -> Result<warp::reply::WithHeader<WithStatus<Json>>, warp::Rejection> {
    let sync_state = get_synchronisation_status::<N>()
        .await
        .map_err(reject::custom)?
        .is_synchronised();
    if !sync_state {
        warn!("{id} Rejecting request - Client is not synchronised with the blockchain");
        return Ok(reply::with_header(
            reply::with_status(
                reply::json(&"Client is not synchronised with the blockchain"),
                StatusCode::SERVICE_UNAVAILABLE,
            ),
            "X-Request-ID",
            id,
        ));
    }

    // We convert the request into values
    let NF3DepositRequest {
        erc_address,
        token_id,
        token_type,
        value,
        fee,
        deposit_fee,
        secret_preimage_one,
        secret_preimage_two,
        secret_preimage_three,
        ..
    } = req;

    let erc_address = ERCAddress::try_from_hex_string(&erc_address).map_err(|err| {
        error!("{id} Could not convert ERC address {}", err);
        reject::custom(FailedClientOperation)
    })?;

    let token_id: BigInteger256 =
        BigInteger256::from_hex_string(token_id.as_str()).map_err(|_| {
            error!("{id} Could not convert hex string to BigInteger256");
            reject::custom(FailedClientOperation)
        })?;

    let token_type: TokenType = u8::from_str_radix(&token_type, 16)
        .map_err(|_| {
            error!("{id} Could not convert token type");
            reject::custom(FailedClientOperation)
        })?
        .into();

    let fee: Fr254 = Fr254::from_hex_string(fee.as_str()).map_err(|_| {
        error!("{id} Could not convert fee");
        reject::custom(FailedClientOperation)
    })?;

    let deposit_fee: Fr254 = Fr254::from_hex_string(deposit_fee.as_str()).map_err(|_| {
        error!("{id} Could not convert deposit fee");
        reject::custom(FailedClientOperation)
    })?;

    let value: Fr254 = Fr254::from_hex_string(value.as_str()).map_err(|err| {
        error!("{id} Could not wrangle value {}", err);
        reject::custom(FailedClientOperation)
    })?;
    let (secret_preimage_one, secret_preimage_two, secret_preimage_three) = if let (
        Some(p1),
        Some(p2),
        Some(p3),
    ) = (
        secret_preimage_one,
        secret_preimage_two,
        secret_preimage_three,
    ) {
        let secret_preimage_one: Fr254 = Fr254::from_hex_string(p1.as_str()).map_err(|err| {
            error!("{id} Could not wrangle secret preimage one {}", err);
            reject::custom(FailedClientOperation)
        })?;
        let secret_preimage_two: Fr254 = Fr254::from_hex_string(p2.as_str()).map_err(|err| {
            error!("{id} Could not wrangle secret preimage two {}", err);
            reject::custom(FailedClientOperation)
        })?;
        let secret_preimage_three: Fr254 = Fr254::from_hex_string(p3.as_str()).map_err(|err| {
            error!("{id} Could not wrangle secret preimage three {}", err);
            reject::custom(FailedClientOperation)
        })?;
        (
            secret_preimage_one,
            secret_preimage_two,
            secret_preimage_three,
        )
    } else {
        info!("{id} No secret preimage found for deposit request, generating");
        let mut rng = thread_rng();

        (
            Fr254::rand(&mut rng),
            Fr254::rand(&mut rng),
            Fr254::rand(&mut rng),
        )
    };

    let secret_preimage = DepositSecret::new(
        secret_preimage_one,
        secret_preimage_two,
        secret_preimage_three,
    );
    let db: tokio::sync::RwLockWriteGuard<'_, mongodb::Client> =
        get_db_connection().await.write().await;
    // Then match on the token type and call the correct function
    let deposit_result = match token_type {
        TokenType::ERC20 => {
            deposit_operation::<IERC20<LocalWsClient>, Nightfall<LocalWsClient>>(
                erc_address,
                value,
                fee,
                deposit_fee,
                token_id,
                secret_preimage,
                token_type,
                &id,
            )
            .await
        }
        TokenType::ERC721 => {
            deposit_operation::<IERC721<LocalWsClient>, Nightfall<LocalWsClient>>(
                erc_address,
                value,
                fee,
                deposit_fee,
                token_id,
                secret_preimage,
                token_type,
                &id,
            )
            .await
        }
        TokenType::ERC1155 => {
            deposit_operation::<IERC1155<LocalWsClient>, Nightfall<LocalWsClient>>(
                erc_address,
                value,
                fee,
                deposit_fee,
                token_id,
                secret_preimage,
                token_type,
                &id,
            )
            .await
        }
        TokenType::ERC3525 => {
            deposit_operation::<IERC3525<LocalWsClient>, Nightfall<LocalWsClient>>(
                erc_address,
                value,
                fee,
                deposit_fee,
                token_id,
                secret_preimage,
                token_type,
                &id,
            )
            .await
        }
    };

    let (preimage_value, preimage_fee_option) = match deposit_result {
        Ok(dr) => {
            debug!("{id} Deposit operation completed successfully");
            db.update_request(&id, RequestStatus::Submitted).await;
            dr
        }
        Err(e) => {
            error!("{id} Error with deposit operation: {}", e);
            db.update_request(&id, RequestStatus::Failed).await;
            return Err(reject::custom(FailedClientOperation));
        }
    };

    // Insert the preimage into the commitments DB as pending creation
    // TODO remove the blocknumber
    let ZKPKeys { nullifier_key, .. } = *get_zkp_keys().lock().expect("Poisoned Mutex lock");
    let nullifier = preimage_value
        .nullifier_hash(&nullifier_key)
        .expect("Could not hash commitment {}");
    let commitment_hash = preimage_value.hash().expect("Could not hash commitment");
    let commitment_entry = CommitmentEntry::new(
        preimage_value,
        commitment_hash,
        nullifier,
        CommitmentStatus::PendingCreation,
    );

    db.store_commitment(commitment_entry).await.ok_or_else(|| {
        error!("{id} Error while storing pending deposit commitment");
        reject::custom(FailedClientOperation)
    })?;
    debug!("{id} Deposit commitment stored successfully");

    // Check if preimage_fee_option is Some, and store it in the DB if it exists
    if let Some(preimage_fee) = preimage_fee_option {
        let nullifier = preimage_fee
            .nullifier_hash(&nullifier_key)
            .expect("Could not hash commitment");
        let commitment_hash = preimage_fee.hash().expect("Could not hash commitment");

        let commitment_entry = CommitmentEntry::new(
            preimage_fee,
            commitment_hash,
            nullifier,
            CommitmentStatus::PendingCreation,
        );

        db.store_commitment(commitment_entry).await.ok_or_else(|| {
            error!("{id} Error while storing pending deposit_fee commitment");
            reject::custom(FailedClientOperation)
        })?;
    }

    debug!("{id} Deposit fee commitment stored successfully");

    let response_data = match preimage_fee_option {
        Some(preimage_fee) => vec![
            preimage_value
                .hash()
                .expect("Preimage must be hashable - this should not happen")
                .to_hex_string(),
            preimage_fee
                .hash()
                .expect("Preimage must be hashable - this should not happen")
                .to_hex_string(),
        ],
        None => vec![preimage_value
            .hash()
            .expect("Preimage must be hashable - this should not happen")
            .to_hex_string()],
    };
    debug!("{id} Deposit request completed successfully - returning reply to caller");
    Ok(reply::with_header(
        reply::with_status(
            reply::json(&response_data), // Send the appropriate number of Preimages
            StatusCode::ACCEPTED,
        ),
        "X-Request-ID",
        id,
    ))
}

async fn handle_transfer<P, E, N>(
    transfer_req: NF3TransferRequest,
    request_id: Option<String>,
) -> Result<impl warp::Reply, warp::Rejection>
where
    P: Proof,
    E: ProvingEngine<P>,
    N: NightfallContract,
{
    let NF3TransferRequest {
        erc_address,
        token_id,
        recipient_data,
        fee,
        ..
    } = transfer_req;

    //extract the request ID
    let id = request_id.unwrap_or_default();
    // check if the id is a valid uuid
    if Uuid::parse_str(&id).is_err() {
        return Ok(reply::with_header(
            reply::with_status(
                json(&"Invalid request id".to_string()),
                StatusCode::BAD_REQUEST,
            ),
            "X-Request-ID",
            id,
        ));
    };
    // add the id to the request database
    let db = get_db_connection().await.write().await;
    match db.store_request(&id, RequestStatus::Queued).await {
        Some(_) => {}
        None => {
            return Ok(reply::with_header(
                reply::with_status(
                    json(&"Database error".to_string()),
                    StatusCode::INTERNAL_SERVER_ERROR,
                ),
                "X-Request-ID",
                id,
            ))
        }
    }
    drop(db); // drop the lock so other processes can access the DB

    // Convert the request into the relevant types.
<<<<<<< HEAD
    let nf_token_id = to_nf_token_id_from_str(
        erc_address.as_str(),
        reverse_hex_string(token_id.as_str()).as_str(),
    )
    .map_err(|e| {
        error!(
            "Error when retrieving the Nightfall token id from the erc address and token ID {}",
            e
        );
        reject::custom(e)
    })?;
=======
    let nf_token_id =
        to_nf_token_id_from_str(erc_address.as_str(), reverse_hex_string(token_id.as_str()).as_str()).map_err(|e| {
            error!(
                "{id} Error when retrieving the Nightfall token id from the erc address and token ID {}",
                e
            );
            reject::custom(e)
        })?;
>>>>>>> 7a629267
    let keys = *get_zkp_keys().lock().expect("Poisoned Mutex lock");

    let value =
        Fr254::from_hex_string(recipient_data.values.first().unwrap().as_str()).map_err(|e| {
            error!("{id} Error when reading value: {}", e);
            reject::custom(NF3RequestError::ConversionError)
        })?;

    let fee: Fr254 = Fr254::from_hex_string(fee.as_str()).map_err(|e| {
        error!("{id} Error when reading fee: {}", e);
        reject::custom(NF3RequestError::ConversionError)
    })?;

    let decoded_recipient_key = hex::decode(
        recipient_data
            .recipient_compressed_zkp_public_keys
            .first()
            .unwrap(),
    )
    .map_err(|e| {
        error!(
            "{id} Could not parse compressed recipient public key from String: {}",
            e
        );
        reject::custom(NF3RequestError::ConversionError)
    })?;

    let recipient_public_key = Affine::<BabyJubjub>::deserialize_compressed(
        decoded_recipient_key.as_slice(),
    )
    .map_err(|e| {
        error!("{id} Could not deserialize recipient public key: {}", e);
        reject::custom(NF3RequestError::CouldNotSerialisePublicKey)
    })?;

    let ephemeral_private_key = {
        let mut rng = ark_std::rand::thread_rng(); // TODO initialise in main and pass around as a rwlock
        BJJScalar::rand(&mut rng)
    };
    let shared_secret: Affine<BabyJubjub> = (recipient_public_key * ephemeral_private_key).into();

    // TODO: update APIs so that we allow passing in specific commitments.
    // For now we just use the commitment selection algorithm to minimise change.
    let spend_commitments;
    {
        let db = &mut get_db_connection().await.write().await;
        let fee_token_id = get_fee_token_id();
        let spend_value_commitments = find_usable_commitments(nf_token_id, value,db)
        .await.map_err(|e|{error!("{id} Could not find enough usable value commitments to complete this transfer, suggest depositing more tokens: {}", e); reject::custom(NF3RequestError::NoUsableCommitments)})?;
        let spend_fee_commitments = if fee.is_zero() {
            [Preimage::default(), Preimage::default()]
        } else {
            find_usable_commitments(fee_token_id, fee, db)
            .await
            .map_err(|e| {
                error!(
                    "Could not find enough usable fee commitments to complete this transfer, suggest depositing more fee: {} {}",
                    e, id
                );
                reject::custom(NF3RequestError::NoUsableCommitments)
            })?
        };
        spend_commitments = [
            spend_value_commitments[0],
            spend_value_commitments[1],
            spend_fee_commitments[0],
            spend_fee_commitments[1],
        ];
    }

    // Work out how much change is needed.
    let total_token_value = spend_commitments[..2]
        .iter()
        .map(|c| c.get_value())
        .sum::<Fr254>();

    let token_change = total_token_value - value;
    let total_fee_value = spend_commitments[2..]
        .iter()
        .map(|c| c.get_value())
        .sum::<Fr254>();
    let fee_change = total_fee_value - fee;

    // transferred value commitment, salt is the y-coordinate of the shared secret
    let new_commitment_one = Preimage::new(
        value,
        nf_token_id,
        spend_commitments[0].get_nf_slot_id(),
        recipient_public_key,
        Salt::Transfer(Fr254::new((shared_secret.y).into())),
    );
    // ark_std::println!("new_commitment_one: {:?}", new_commitment_one);

    let new_commitment_two = if !token_change.is_zero() {
        Preimage::new(
            token_change,
            nf_token_id,
            spend_commitments[0].get_nf_slot_id(),
            keys.zkp_public_key,
            Salt::new_transfer_salt(),
        )
    } else {
        Preimage::default()
    };
    // ark_std::println!("new_commitment_two: {:?}", new_commitment_two);

    let nightfall_address = FrBn254::from(get_addresses().nightfall()).0;
    let contract_nf_address = Affine::<BabyJubjub>::new_unchecked(Fr254::zero(), nightfall_address);

    let fee_token_id = get_fee_token_id();
    // if fee is zero, then no fee commitment is needed
    let new_commitment_three = if !fee.is_zero() {
        Preimage::new(
            fee,
            fee_token_id,
            fee_token_id,
            contract_nf_address,
            Salt::new_transfer_salt(),
        )
    } else {
        Preimage::default()
    };
    // ark_std::println!("new_commitment_three: {:?}", new_commitment_three);

    let new_commitment_four = if !fee_change.is_zero() {
        Preimage::new(
            fee_change,
            fee_token_id,
            fee_token_id,
            keys.zkp_public_key,
            Salt::new_transfer_salt(),
        )
    } else {
        Preimage::default()
    };
    // ark_std::println!("new_commitment_four: {:?}", new_commitment_four);

    let new_commitments = [
        new_commitment_one,
        new_commitment_two,
        new_commitment_three,
        new_commitment_four,
    ];

    let secret_preimages = [
        spend_commitments[0].get_secret_preimage(),
        spend_commitments[1].get_secret_preimage(),
        spend_commitments[2].get_secret_preimage(),
        spend_commitments[3].get_secret_preimage(),
    ];
    let op = Operation {
        transport: Transport::OffChain,
        operation_type: OperationType::Transfer,
    };
    handle_client_operation::<P, E, N>(
        op,
        spend_commitments,
        new_commitments,
        ephemeral_private_key,
        Fr254::zero(),
        secret_preimages,
        &id,
    )
    .await
}

async fn handle_withdraw<P, E, N>(
    withdraw_req: NF3WithdrawRequest,
    request_id: Option<String>,
) -> Result<impl warp::Reply, warp::Rejection>
where
    P: Proof,
    E: ProvingEngine<P>,
    N: NightfallContract,
{
    let NF3WithdrawRequest {
        erc_address,
        token_id,
        value,
        recipient_address,
        fee,
        ..
    } = withdraw_req;

    //extract the request ID and express it as a UUID object
    let id = request_id.unwrap_or_default();
    // check if the id is a valid uuid
    if Uuid::parse_str(&id).is_err() {
        return Ok(reply::with_header(
            reply::with_status(
                json(&"Invalid request id".to_string()),
                StatusCode::BAD_REQUEST,
            ),
            "X-Request-ID",
            id,
        ));
    };

    // add the id to the request database
    let db = get_db_connection().await.write().await;
    match db.store_request(&id, RequestStatus::Queued).await {
        Some(_) => {}
        None => {
            return Ok(reply::with_header(
                reply::with_status(
                    json(&"Database error".to_string()),
                    StatusCode::INTERNAL_SERVER_ERROR,
                ),
                "X-Request-ID",
                id,
            ))
        }
    }
    drop(db); // drop the lock so other processes can access the DB

    // Convert the request into the relevant types.
<<<<<<< HEAD
    let nf_token_id = to_nf_token_id_from_str(
        erc_address.as_str(),
        reverse_hex_string(token_id.as_str()).as_str(),
    )
    .map_err(|e| {
        error!(
            "Error when retrieving the Nightfall token id from the erc address and token ID {}",
            e
        );
        reject::custom(e)
    })?;
=======
    let nf_token_id =
        to_nf_token_id_from_str(erc_address.as_str(), reverse_hex_string(token_id.as_str()).as_str()).map_err(|e| {
            error!(
                "{id} Error when retrieving the Nightfall token id from the erc address and token ID {}",
                e
            );
            reject::custom(e)
        })?;
>>>>>>> 7a629267

    let keys = *get_zkp_keys().lock().expect("Poisoned Mutex lock");

    let value = Fr254::from_hex_string(value.as_str()).map_err(|e| {
        error!("{id} Error when reading value: {}", e);
        reject::custom(NF3RequestError::ConversionError)
    })?;

    let fee: Fr254 = Fr254::from_hex_string(fee.as_str()).map_err(|e| {
        error!("{id} Error when reading fee: {}", e);
        reject::custom(NF3RequestError::ConversionError)
    })?;

    let recipient_address: Fr254 =
        Fr254::from_hex_string(recipient_address.as_str()).map_err(|e| {
            error!("{id} Error when reading recipeint address: {}", e);
            reject::custom(NF3RequestError::ConversionError)
        })?;
    // TODO: update APIs so that we allow passing in specific commitments.
    // For now we just use the commitment selection algorithm to minimise change.
    let spend_commitments;

    {
        let db = &mut get_db_connection().await.write().await;
        let fee_token_id = get_fee_token_id();
        let spend_value_commitments = find_usable_commitments(nf_token_id, value,db)
        .await.map_err(|e|{error!("{id} Could not find enough usable value commitments to complete this withdraw, suggest depositing more tokens: {}", e); reject::custom(NF3RequestError::NoUsableCommitments)})?;
        let spend_fee_commitments = if fee.is_zero() {
            [Preimage::default(), Preimage::default()]
        } else {
            find_usable_commitments(fee_token_id, fee, db)
            .await
            .map_err(|e| {
                error!(
                    "{id} Could not find enough usable fee commitments to complete this withdraw, suggest depositing more fee: {}",
                    e
                );
                reject::custom(NF3RequestError::NoUsableCommitments)
            })?
        };
        spend_commitments = [
            spend_value_commitments[0],
            spend_value_commitments[1],
            spend_fee_commitments[0],
            spend_fee_commitments[1],
        ];
    }
    // Work out how much change is needed.
    let total_token_value = spend_commitments[..2]
        .iter()
        .map(|c| c.get_value())
        .sum::<Fr254>();
    let token_change = total_token_value - value;

    let total_fee_value = spend_commitments[2..]
        .iter()
        .map(|c| c.get_value())
        .sum::<Fr254>();
    let fee_change = total_fee_value - fee;

    let nightfall_address = FrBn254::from(get_addresses().nightfall()).0;
    let contract_nf_address = Affine::<BabyJubjub>::new_unchecked(Fr254::zero(), nightfall_address);

    // The first commitment of the withdraw is 0, which will be calculated in the circuit
    // here, we set new_commitment_one to have the withdraw value so we can check that value is conserved for transfer and withdraw in client_operation services.
    // We set public_key of this preimage to the contract_nf_address, so that it won't be added in PendingCommitment later (as we only add preimages in PendingCommitment iff commitment.get_public_key() == zkp_public_key).
    let new_commitment_one = Preimage::new(
        value,
        nf_token_id,
        spend_commitments[0].get_nf_slot_id(),
        contract_nf_address,
        Salt::new_transfer_salt(),
    );

    let new_commitment_two = if !token_change.is_zero() {
        Preimage::new(
            token_change,
            nf_token_id,
            spend_commitments[0].get_nf_slot_id(),
            keys.zkp_public_key,
            Salt::new_transfer_salt(),
        )
    } else {
        Preimage::default()
    };

    let fee_token_id = get_fee_token_id();

    let new_commitment_three = if !fee.is_zero() {
        Preimage::new(
            fee,
            fee_token_id,
            fee_token_id,
            contract_nf_address,
            Salt::new_transfer_salt(),
        )
    } else {
        Preimage::default()
    };
    let new_commitment_four = if !fee_change.is_zero() {
        Preimage::new(
            fee_change,
            fee_token_id,
            fee_token_id,
            keys.zkp_public_key,
            Salt::new_transfer_salt(),
        )
    } else {
        Preimage::default()
    };

    let new_commitments = [
        new_commitment_one,
        new_commitment_two,
        new_commitment_three,
        new_commitment_four,
    ];

    let secret_preimages = [
        spend_commitments[0].get_secret_preimage(),
        spend_commitments[1].get_secret_preimage(),
        spend_commitments[2].get_secret_preimage(),
        spend_commitments[3].get_secret_preimage(),
    ];
    let op = Operation {
        transport: Transport::OffChain,
        operation_type: OperationType::Withdraw,
    };
    let poseidon = Poseidon::<Fr254>::new();
    let withdraw_fund_salt = poseidon
        .hash(&[
            NullifierKey(keys.nullifier_key).get_nullifier_key(),
            spend_commitments[0]
                .hash()
                .expect("Failed to hash spend_commitments[0]"),
        ])
        .unwrap();
    handle_client_operation::<P, E, N>(
        op,
        spend_commitments,
        new_commitments,
        BJJScalar::zero(),
        recipient_address,
        secret_preimages,
        &id,
    )
    .await?;
    // Build the response
    let response = WithdrawResponse {
        success: true,
        message: "Withdraw operation completed successfully".to_string(),
        withdraw_fund_salt: withdraw_fund_salt.to_hex_string(),
    };
    // Return the response as JSON
    Ok(reply::with_header(
        reply::with_status(json(&response), StatusCode::ACCEPTED),
        "X-Request-ID",
        id,
    ))
}<|MERGE_RESOLUTION|>--- conflicted
+++ resolved
@@ -433,7 +433,6 @@
     drop(db); // drop the lock so other processes can access the DB
 
     // Convert the request into the relevant types.
-<<<<<<< HEAD
     let nf_token_id = to_nf_token_id_from_str(
         erc_address.as_str(),
         reverse_hex_string(token_id.as_str()).as_str(),
@@ -445,16 +444,6 @@
         );
         reject::custom(e)
     })?;
-=======
-    let nf_token_id =
-        to_nf_token_id_from_str(erc_address.as_str(), reverse_hex_string(token_id.as_str()).as_str()).map_err(|e| {
-            error!(
-                "{id} Error when retrieving the Nightfall token id from the erc address and token ID {}",
-                e
-            );
-            reject::custom(e)
-        })?;
->>>>>>> 7a629267
     let keys = *get_zkp_keys().lock().expect("Poisoned Mutex lock");
 
     let value =
@@ -671,7 +660,6 @@
     drop(db); // drop the lock so other processes can access the DB
 
     // Convert the request into the relevant types.
-<<<<<<< HEAD
     let nf_token_id = to_nf_token_id_from_str(
         erc_address.as_str(),
         reverse_hex_string(token_id.as_str()).as_str(),
@@ -683,16 +671,6 @@
         );
         reject::custom(e)
     })?;
-=======
-    let nf_token_id =
-        to_nf_token_id_from_str(erc_address.as_str(), reverse_hex_string(token_id.as_str()).as_str()).map_err(|e| {
-            error!(
-                "{id} Error when retrieving the Nightfall token id from the erc address and token ID {}",
-                e
-            );
-            reject::custom(e)
-        })?;
->>>>>>> 7a629267
 
     let keys = *get_zkp_keys().lock().expect("Poisoned Mutex lock");
 
