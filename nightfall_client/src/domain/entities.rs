--- conflicted
+++ resolved
@@ -7,14 +7,9 @@
         secret_hash::SecretHash,
     },
 };
-<<<<<<< HEAD
-=======
-use ark_ff::BigInteger256;
-use lib::error::HexError;
-
->>>>>>> 0ae454f9
 use ark_bn254::Fr as Fr254;
 use ark_ec::twisted_edwards::Affine as TEAffine;
+use ark_ff::BigInteger256;
 use ark_serialize::SerializationError;
 use ark_std::UniformRand;
 use lib::{
