--- conflicted
+++ resolved
@@ -179,16 +179,12 @@
     TransactionError,
     EscrowError(String),
     PoseidonError(PoseidonError),
-<<<<<<< HEAD
-    CustomError(String),
-=======
     BlockNotFound(u64),
     ProviderError(String),
     MissingTransactionHash(String),
-    TransactionNotFound(ethers::types::H256),
+    TransactionNotFound(alloy::primitives::TxHash),
     AbiDecodeError(String),
     DecodedCallError(String),
->>>>>>> bc5f2efb
 }
 
 impl Display for NightfallContractError {
@@ -209,9 +205,6 @@
             }
             NightfallContractError::EscrowError(s) => write!(f, "Escrow Funds Error: {}", s),
             NightfallContractError::PoseidonError(e) => write!(f, "Hashing Error: {}", e),
-<<<<<<< HEAD
-            NightfallContractError::CustomError(s) => write!(f, "Nightfall Contract Error: {}", s),
-=======
             NightfallContractError::BlockNotFound(n) => {
                 write!(f, "Layer 2 block number {} not found on-chain", n)
             }
@@ -230,7 +223,6 @@
             NightfallContractError::DecodedCallError(s) => {
                 write!(f, "Decoded call error: {}", s)
             }
->>>>>>> bc5f2efb
         }
     }
 }
