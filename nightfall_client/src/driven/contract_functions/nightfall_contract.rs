//! Implementation of the [`NightfallContract`] trait from `ports/contracts.rs`.
use super::contract_type_conversions::{Addr, FrBn254, Uint256};
use crate::{
    domain::{
        entities::{DepositSecret, TokenData, TokenType, WithdrawData},
        error::NightfallContractError,
    },
    drivers::rest::utils::to_nf_token_id_from_solidity,
    ports::{contracts::NightfallContract, secret_hash::SecretHash},
};
use ark_bn254::Fr as Fr254;
use ark_ff::BigInteger256;
use ark_std::Zero;
use configuration::addresses::get_addresses;
use ethers::{
    abi::{encode, AbiDecode, Tokenizable},
    providers::{Middleware, ProviderError},
    types::{BigEndianHash, Filter, H160, H256, I256},
    utils::keccak256,
};
use lib::{
    blockchain_client::BlockchainClientConnection, initialisation::get_blockchain_client_connection,
};
use log::{debug, info};
use nightfall_bindings::{
    erc20_mock::ERC20MockErrors,
    ierc3525::IERC3525,
    nightfall::{Block, Nightfall, NightfallCalls, WithdrawData as NFWithdrawData},
};
use num::BigUint;

impl<M> NightfallContract for Nightfall<M> {
    async fn escrow_funds(
        token_erc_address: Fr254,
        value: Fr254,
        token_id: BigInteger256,
        fee: Fr254,
        deposit_fee: Fr254,
        secret_preimage: DepositSecret,
        token_type: TokenType,
    ) -> Result<[Fr254; 2], NightfallContractError> {
        // Make DepositData
        let solidity_fee = Uint256::from(fee);
        let solidity_erc_address = get_addresses().nightfall();
        let solidity_token_address = Addr::try_from(token_erc_address)?;
        let solidity_value = Uint256::from(value);
        let solidity_token_id = Uint256::from(token_id);
        let solidity_secret_hash = Uint256::from(secret_preimage.hash()?);

        let client = get_blockchain_client_connection()
            .await
            .read()
            .await
            .get_client();

        let contract = Nightfall::new(solidity_erc_address, client.clone());

        // A deposit transaction (value_1, fee_1, deposit_fee_1), means we want to deposit value_1, with fee_1 paid to proposer, and additional deposit_fee_1 for future transactions. Two deposit data are created for a single deposit transaction:
        // 1: (value: value_1, fee: fee_1),
        // 2: (value: deposit_fee_1, fee: fee_1)
        // therefore, the total deposit fee (msg.value) is 2 * fee_1 + deposit_fee_1
        // If a deposit transaction doesn't have a deposit fee, then the total deposit fee is equal to the fee_1
        let total_fee = if deposit_fee == Fr254::zero() {
            fee
        } else {
            fee + fee + deposit_fee
        };

        let call = contract
            .escrow_funds(
                solidity_fee.0,
                solidity_token_address.0,
                solidity_token_id.0,
                solidity_value.0,
                solidity_secret_hash.0,
                token_type.into(),
            )
            .value(Uint256::from(total_fee));

        let receipt = call
            .send()
            .await
            .map_err(|e| {
                if e.is_revert() {
                    ProviderError::CustomError(format!(
                        "Revert when calling escrow: {:?}",
                        e.decode_contract_revert::<ERC20MockErrors>()
                    ))
                } else {
                    ProviderError::CustomError(format!("Contract error: {}", e))
                }
            })?
            .await?;
        info!(
            "Gas used in escrow funds: {:?}",
            receipt.clone().unwrap().gas_used
        );

        let slot_id = if let TokenType::ERC3525 = token_type {
            let erc_contract = IERC3525::new(solidity_token_address.0, client.clone());
            erc_contract
                .slot_of(solidity_token_id.0)
                .call()
                .await
                .map_err(|_| {
                    NightfallContractError::EscrowError(
                        "Could not retrieve ERC3525 slot".to_string(),
                    )
                })?
        } else {
            solidity_token_id.0
        };

        receipt.ok_or(NightfallContractError::EscrowError(
            "Transaction unsuccesful".to_string(),
        ))?;

        // We calculate the the nf_token_id and nf_slot_id here
        let erc_token = solidity_token_address.0.into_token();
        let nf_token_id =
            to_nf_token_id_from_solidity(solidity_token_address.0, solidity_token_id.0);
        if slot_id == solidity_token_id.0 {
            let nf_slot_id = nf_token_id;
            Ok([nf_token_id, nf_slot_id])
        } else {
            let slot_id_token = slot_id.into_token();
            let nf_slot_id_biguint =
                BigUint::from_bytes_be(&keccak256(encode(&[erc_token, slot_id_token]))) >> 4;
            let nf_slot_id = Fr254::from(nf_slot_id_biguint);
            Ok([nf_token_id, nf_slot_id])
        }
    }

    fn get_address() -> Fr254 {
        FrBn254::from(get_addresses().nightfall()).0
    }

    async fn de_escrow_funds(
        withdraw_data: WithdrawData,
        token_type: TokenType,
    ) -> Result<(), NightfallContractError> {
        let data = NFWithdrawData::from(withdraw_data);

        let client = get_blockchain_client_connection()
            .await
            .read()
            .await
            .get_client();

        let contract = Nightfall::new(get_addresses().nightfall(), client.clone());

        let call = contract.descrow_funds(data, token_type.into());

        let receipt = call
            .send()
            .await
            .map_err(|e| {
                if e.is_revert() {
                    ProviderError::CustomError(format!(
                        "Revert: {:?}",
                        e.decode_contract_revert::<ERC20MockErrors>()
                    ))
                } else {
                    ProviderError::CustomError(format!("Contract error: {}", e))
                }
            })?
            .await?;
        if receipt.clone().unwrap().gas_used.is_some() {
            info!(
                "Gas used in de_escrow_funds: {:?}",
                receipt.clone().unwrap().gas_used.unwrap()
            );
        }
        receipt.ok_or(NightfallContractError::EscrowError(
            "Transaction unsuccesful".to_string(),
        ))?;
        Ok(())
    }

    async fn withdraw_available(
        withdraw_data: WithdrawData,
    ) -> Result<bool, NightfallContractError> {
        let client = get_blockchain_client_connection()
            .await
            .read()
            .await
            .get_client();

        let contract = Nightfall::new(get_addresses().nightfall(), client.clone());

        let data = NFWithdrawData::from(withdraw_data);
        contract
            .withdraw_processed(data)
            .call()
            .await
            .map_err(|e| ProviderError::CustomError(format!("Contract error: {}", e)).into())
    }

    async fn get_current_layer2_blocknumber() -> Result<I256, NightfallContractError> {
        let client = get_blockchain_client_connection()
            .await
            .read()
            .await
            .get_client();
        let nightfall_address = get_addresses().nightfall();
        let nightfall = Nightfall::new(nightfall_address, client);

        nightfall
            .layer_2_block_number()
            .call()
            .await
            .map_err(|_| NightfallContractError::TransactionError)
    }
<<<<<<< HEAD
    // given a layer 2 block number, return the layer 2 block and the sender address
    async fn get_layer2_block_by_number(
        block_number: I256,
    ) -> Result<(H160, Block), NightfallContractError> {
        let block_number = block_number - I256::one();
=======

    async fn get_token_info(nf_token_id: Fr254) -> Result<TokenData, NightfallContractError> {
>>>>>>> 0ae454f9
        let client = get_blockchain_client_connection()
            .await
            .read()
            .await
            .get_client();
<<<<<<< HEAD
        let nightfall_address = get_addresses().nightfall();
        let block_topic = H256::from_uint(&block_number.into_raw());

        let latest_block = client.get_block_number().await.map_err(|e| {
            NightfallContractError::ProviderError(format!("get_block_number error: {}", e))
        })?;

        let event_sig = H256::from(keccak256("BlockProposed(int256)"));
        let filter = Filter::new()
            .address(nightfall_address)
            .from_block(0u64)
            .to_block(latest_block)
            .topic0(event_sig)
            .topic1(block_topic);

        let logs = client
            .get_logs(&filter)
            .await
            .map_err(|e| NightfallContractError::ProviderError(format!("Provider error: {}", e)))?;

        let log = logs
            .first()
            .ok_or_else(|| NightfallContractError::BlockNotFound(block_number.as_u64()))?;

        let tx_hash = log.transaction_hash.ok_or_else(|| {
            NightfallContractError::MissingTransactionHash(
                "Log has no transaction hash".to_string(),
            )
        })?;
        let tx = client
            .get_transaction(tx_hash)
            .await
            .map_err(|e| {
                NightfallContractError::ProviderError(format!("get_transaction error: {}", e))
            })?
            .ok_or(NightfallContractError::TransactionNotFound(tx_hash))?;

        let sender_address = tx.from;
        debug!("Sender of transaction {} is {}", tx_hash, sender_address);

        let decoded = NightfallCalls::decode(tx.input).map_err(|e| {
            NightfallContractError::AbiDecodeError(format!("ABI decode error: {:?}", e))
        })?;

        match decoded {
            NightfallCalls::ProposeBlock(call) => {
                debug!(
                    "Successfully decoded block {} from tx {}",
                    block_number, tx_hash
                );
                ark_std::println!("Decoded call.blk: {:?}", call.blk);
                Ok((sender_address, call.blk))
            }
            _ => Err(NightfallContractError::DecodedCallError(
                "Decoded call was not propose_block".to_string(),
            )),
        }
=======

        let contract = Nightfall::new(get_addresses().nightfall(), client);

        let (erc_address, token_id) = contract
            .get_token_info(Uint256::from(nf_token_id).into())
            .call()
            .await
            .map_err(|_| NightfallContractError::TransactionError)?;

        Ok(TokenData {
            erc_address: FrBn254::from(erc_address).into(),
            token_id: BigInteger256::from(Uint256(token_id)),
        })
>>>>>>> 0ae454f9
    }
}<|MERGE_RESOLUTION|>--- conflicted
+++ resolved
@@ -211,22 +211,38 @@
             .await
             .map_err(|_| NightfallContractError::TransactionError)
     }
-<<<<<<< HEAD
+
+    async fn get_token_info(nf_token_id: Fr254) -> Result<TokenData, NightfallContractError> {
+        let client = get_blockchain_client_connection()
+            .await
+            .read()
+            .await
+            .get_client();
+
+        let contract = Nightfall::new(get_addresses().nightfall(), client);
+
+        let (erc_address, token_id) = contract
+            .get_token_info(Uint256::from(nf_token_id).into())
+            .call()
+            .await
+            .map_err(|_| NightfallContractError::TransactionError)?;
+
+        Ok(TokenData {
+            erc_address: FrBn254::from(erc_address).into(),
+            token_id: BigInteger256::from(Uint256(token_id)),
+        })
+    }
+
     // given a layer 2 block number, return the layer 2 block and the sender address
     async fn get_layer2_block_by_number(
         block_number: I256,
     ) -> Result<(H160, Block), NightfallContractError> {
         let block_number = block_number - I256::one();
-=======
-
-    async fn get_token_info(nf_token_id: Fr254) -> Result<TokenData, NightfallContractError> {
->>>>>>> 0ae454f9
-        let client = get_blockchain_client_connection()
-            .await
-            .read()
-            .await
-            .get_client();
-<<<<<<< HEAD
+        let client = get_blockchain_client_connection()
+            .await
+            .read()
+            .await
+            .get_client();
         let nightfall_address = get_addresses().nightfall();
         let block_topic = H256::from_uint(&block_number.into_raw());
 
@@ -284,20 +300,5 @@
                 "Decoded call was not propose_block".to_string(),
             )),
         }
-=======
-
-        let contract = Nightfall::new(get_addresses().nightfall(), client);
-
-        let (erc_address, token_id) = contract
-            .get_token_info(Uint256::from(nf_token_id).into())
-            .call()
-            .await
-            .map_err(|_| NightfallContractError::TransactionError)?;
-
-        Ok(TokenData {
-            erc_address: FrBn254::from(erc_address).into(),
-            token_id: BigInteger256::from(Uint256(token_id)),
-        })
->>>>>>> 0ae454f9
     }
 }