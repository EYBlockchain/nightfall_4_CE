//! Implementations of the [`TokenContract`] interface defined in `ports/contracts.rs`.

use super::contract_type_conversions::{Addr, Uint256};
use crate::{domain::error::TokenContractError, drivers::blockchain, ports::contracts::TokenContract};
use ark_bn254::Fr as Fr254;
use ark_ff::BigInteger256;
use ark_std::Zero;
use configuration::addresses::get_addresses;
use lib::{
    blockchain_client::BlockchainClientConnection, error::BlockchainClientConnectionError,
    initialisation::get_blockchain_client_connection,
};
use log::debug;
use nightfall_bindings::artifacts::{IERC1155, IERC20, IERC3525, IERC721};

impl TokenContract for IERC20::IERC20Calls {
    async fn set_approval(
        erc_address: Fr254,
        value: Fr254,
        token_id: BigInteger256,
    ) -> Result<(), TokenContractError> {
        // ERC-20: token_id must be zero (domain-level guard)
        if token_id != BigInteger256::zero() {
            return Err(TokenContractError::TokenTypeError(
                "ERC20 approvals should have a token ID of 0".to_string(),
            ));
        }
<<<<<<< HEAD
        // Perform type conversions
        let solidity_erc_address = Addr::try_from(erc_address)?;
        let solidity_approval_address = get_addresses().nightfall();
        let solidity_value = Uint256::from(value);

        // Send the transaction.
        let read_connection = get_blockchain_client_connection()
            .await
            .read()
            .await;
        let blockchain_client = read_connection.get_client();
        let caller = read_connection.get_address();
        let client = blockchain_client.root();

        /* If your chain doesn't support signing transactions locally, and need to be signed at the client level and need to use send_raw_tansaction uncomment the code below */

        // let nonce = client.get_transaction_count(signer.address()).await.map_err(|e| {
        //     BlockchainClientConnectionError::ProviderError(format!(
        //         "Contract error: {e}"
        //     ))
        // })?;
        // let gas_price = client.get_gas_price().await.map_err(|e| {
        //     BlockchainClientConnectionError::ProviderError(format!(
        //         "Contract error: {e}"
        //     ))
        // })?;
        // let max_fee_per_gas = gas_price * 2;
        // let max_priority_fee_per_gas = gas_price;
        // let gas_limit = 5000000u64;

        // let raw_tx = IERC20::new(solidity_erc_address.0, client.clone())
        //         .approve(solidity_approval_address, solidity_value.0)
        //         .nonce(nonce)
        //         .gas(gas_limit)
        //         .max_fee_per_gas(max_fee_per_gas)
        //         .max_priority_fee_per_gas(max_priority_fee_per_gas)
        //         .chain_id(get_settings().network.chain_id) // Linea testnet chain ID
        //         .build_raw_transaction(caller).await
        //         .map_err(|e| {
        //             BlockchainClientConnectionError::ProviderError(format!(
        //                 "Contract error: {e}"
        //             ))
        //         })?;

        //         let tx_receipt = client.send_raw_transaction(&raw_tx).await
        //         .map_err(|e| {
        //             BlockchainClientConnectionError::ProviderError(format!(
        //                 "Contract error: {e}"
        //             ))
        //         })?
        //         .get_receipt()
        //         .await;

        let tx_receipt = IERC20::new(solidity_erc_address.0, client.clone())
            .approve(solidity_approval_address, solidity_value.0)
=======

        // Type conversions
        let solidity_erc_address = Addr::try_from(erc_address)?;
        let spender = get_addresses().nightfall();
        let amount = Uint256::from(value);

        // Resolve client and explicit caller
        let conn_guard = get_blockchain_client_connection().await;
        let read = conn_guard.read().await;
        let provider = read.get_client();
        let client = provider.root();
        let caller = read.get_address();

        // Send the transaction with explicit `from`
        // ERC-20 approve(spender, amount) never requires token ownership or balance. It just sets the allowance for the caller itself (owner = msg.sender)
        let tx_receipt = IERC20::new(solidity_erc_address.0, client.clone())
            .approve(spender, amount.0)
>>>>>>> 28420d20
            .from(caller)
            .send()
            .await
            .map_err(|e| {
                BlockchainClientConnectionError::ProviderError(format!("Contract error: {e}"))
            })?
            .get_receipt()
            .await
            .map_err(|_| {
                BlockchainClientConnectionError::ProviderError(
                    "Failed to get transaction receipt".to_string(),
                )
            })?;

        debug!("ERC20 approval tx mined, from: {:?}", tx_receipt.from);

        if !tx_receipt.status() {
            return Err(BlockchainClientConnectionError::ProviderError(
                "ERC20 SetApproval Transaction reverted (status=0)".to_string(),
            )
            .into());
        }

        Ok(())
    }
}

impl TokenContract for IERC721::IERC721Calls {
    async fn set_approval(
        erc_address: Fr254,
        value: Fr254,
        token_id: BigInteger256,
    ) -> Result<(), TokenContractError> {
        // ERC-721: value must be zero (domain-level guard)
        if !value.is_zero() {
            return Err(TokenContractError::TokenTypeError(
                "ERC721 approvals should have a value of 0".to_string(),
            ));
        }

        // Type conversions
        let solidity_erc_address = Addr::try_from(erc_address)?;
        let spender = get_addresses().nightfall();
        let token_id_u256 = Uint256::from(token_id);

<<<<<<< HEAD
        // Send the transaction.
        let read_connection = get_blockchain_client_connection()
            .await
            .read()
            .await;
        let blockchain_client = read_connection.get_client();
        let caller = read_connection.get_address();
        let client = blockchain_client.root();

        // let nonce = client.get_transaction_count(signer.address()).await.map_err(|e| {
        //     BlockchainClientConnectionError::ProviderError(format!(
        //         "Contract error: {e}"
        //     ))
        // })?;
        // let gas_price = client.get_gas_price().await.map_err(|e| {
        //     BlockchainClientConnectionError::ProviderError(format!(
        //         "Contract error: {e}"
        //     ))
        // })?;
        // let max_fee_per_gas = gas_price * 2;
        // let max_priority_fee_per_gas = gas_price;
        // let gas_limit = 500000000u64;
        // let raw_tx = IERC721::new(solidity_erc_address.0, client.clone())
        //     .approve(solidity_approval_address, solidity_token_id.0)
        //     .nonce(nonce)
        //     .gas(gas_limit)
        //     .max_fee_per_gas(max_fee_per_gas)
        //     .max_priority_fee_per_gas(max_priority_fee_per_gas)
        //     .chain_id(get_settings().network.chain_id) // Linea testnet chain ID
        //     .build_raw_transaction(caller).await
        //     .map_err(|e| {
        //         BlockchainClientConnectionError::ProviderError(format!("Contract error: {e}"))
        //     })?;


        // let tx_receipt = client.send_raw_transaction(&raw_tx).await
        //     .map_err(|e| {
        //         BlockchainClientConnectionError::ProviderError(format!("Contract error: {e}"))
        //     })?
        //     .get_receipt()
        //     .await;

        let tx_receipt = IERC721::new(solidity_erc_address.0, client.clone())
            .approve(solidity_approval_address, solidity_token_id.0)
=======
        // Resolve client and explicit caller
        let conn_guard = get_blockchain_client_connection().await;
        let read = conn_guard.read().await;
        let provider = read.get_client();
        let client = provider.root();
        let caller = read.get_address();

        // Send the transaction with explicit `from`
        let tx_receipt = IERC721::new(solidity_erc_address.0, client.clone())
            .approve(spender, token_id_u256.0)
>>>>>>> 28420d20
            .from(caller)
            .send()
            .await
            .map_err(|e| {
                BlockchainClientConnectionError::ProviderError(format!("Contract error: {e}"))
            })?
            .get_receipt()
            .await
            .map_err(|_| {
                BlockchainClientConnectionError::ProviderError(
                    "Failed to get transaction receipt".to_string(),
                )
            })?;

        debug!("ERC721 approval tx mined, from: {:?}", tx_receipt.from);

        if !tx_receipt.status() {
            return Err(BlockchainClientConnectionError::ProviderError(
                "ERC721 SetApproval Transaction reverted (status=0)".to_string(),
            )
            .into());
        }

        Ok(())
    }
}

impl TokenContract for IERC1155::IERC1155Calls {
    async fn set_approval(
        erc_address: Fr254,
        _value: Fr254,
        _token_id: BigInteger256,
    ) -> Result<(), TokenContractError> {
<<<<<<< HEAD
        // Check the value is zero
        if value.is_zero() & token_id.is_zero() {
            return Err(TokenContractError::TokenTypeError(
                "ERC1155 approvals should have one of value or token ID non-zero".to_string(),
            ));
        }
        // Perform type conversions
        let solidity_erc_address = Addr::try_from(erc_address)?;
        let solidity_approval_address = get_addresses().nightfall();

        // Send the transaction.
        let read_connection = get_blockchain_client_connection()
            .await
            .read()
            .await;
        let blockchain_client = read_connection.get_client();
        let caller = read_connection.get_address();
        let client = blockchain_client.root();

        let client = blockchain_client.root();
        let signer = get_blockchain_client_connection()
            .await
            .read()
            .await
            .get_signer();
        // let nonce = client.get_transaction_count(signer.address()).await.map_err(|e| {
        //     BlockchainClientConnectionError::ProviderError(format!(
        //         "Contract error: {e}"
        //     ))
        // })?;
        // let gas_price = client.get_gas_price().await.map_err(|e| {
        //     BlockchainClientConnectionError::ProviderError(format!(
        //         "Contract error: {e}"
        //     ))
        // })?;
        // let max_fee_per_gas = gas_price * 2;
        // let max_priority_fee_per_gas = gas_price;
        // let gas_limit = 500000000u64;
        // let raw_tx = IERC1155::new(solidity_erc_address.0, client.clone())
        //     .setApprovalForAll(solidity_approval_address, true)
        //     .nonce(nonce)
        //     .gas(gas_limit)
        //     .max_fee_per_gas(max_fee_per_gas)
        //     .max_priority_fee_per_gas(max_priority_fee_per_gas)
        //     .chain_id(get_settings().network.chain_id) // Linea testnet chain ID
        //     .build_raw_transaction(caller).await
        //     .map_err(|e| {
        //         BlockchainClientConnectionError::ProviderError(format!("Contract error: {e}"))
        //     })?;

        // let tx_receipt = client.send_raw_transaction(&raw_tx).await
        //     .map_err(|e| {
        //         BlockchainClientConnectionError::ProviderError(format!("Contract error: {e}"))
        //     })?
        //     .get_receipt()
        //     .await;


        let tx_receipt = IERC1155::new(solidity_erc_address.0, client.clone())
            .setApprovalForAll(solidity_approval_address, true)
=======
        // For ERC-1155 we use setApprovalForAll; value/token_id are not relevant to this call.

        // Type conversions
        let solidity_erc_address = Addr::try_from(erc_address)?;
        let operator = get_addresses().nightfall();

        // Resolve client and explicit caller
        let conn_guard = get_blockchain_client_connection().await;
        let read = conn_guard.read().await;
        let provider = read.get_client();
        let client = provider.root();
        let caller = read.get_address();

        // Send the transaction with explicit `from`
        // setApprovalForAll(operator, approved) is per-caller, not per tokenId or value.
        // Any address can toggle operator approval for itself; there is no ownership-of-a-specific-token check and no balance requirement.
        let tx_receipt = IERC1155::new(solidity_erc_address.0, client.clone())
            .setApprovalForAll(operator, true)
>>>>>>> 28420d20
            .from(caller)
            .send()
            .await
            .map_err(|e| {
                BlockchainClientConnectionError::ProviderError(format!("Contract error: {e}"))
            })?
            .get_receipt()
            .await
            .map_err(|_| {
                BlockchainClientConnectionError::ProviderError(
                    "Failed to get transaction receipt".to_string(),
                )
            })?;

        debug!("ERC1155 approval tx mined, from: {:?}", tx_receipt.from);

        if !tx_receipt.status() {
            return Err(BlockchainClientConnectionError::ProviderError(
                "ERC1155 SetApproval Transaction reverted (status=0)".to_string(),
            )
            .into());
        }

        Ok(())
    }
}

impl TokenContract for IERC3525::IERC3525Calls {
    async fn set_approval(
        erc_address: Fr254,
        _value: Fr254,
        token_id: BigInteger256,
    ) -> Result<(), TokenContractError> {
        // Type conversions
        let solidity_erc_address = Addr::try_from(erc_address)?;
        let spender = get_addresses().nightfall();
        let token_id_u256 = Uint256::from(token_id);

<<<<<<< HEAD
        // Send the transaction.
        let read_connection = get_blockchain_client_connection()
            .await
            .read()
            .await;
        let blockchain_client = read_connection.get_client();
        let caller = read_connection.get_address();
        let client = blockchain_client.root();

        // let nonce = client.get_transaction_count(signer.address()).await.map_err(|e| {
        //     BlockchainClientConnectionError::ProviderError(format!(
        //         "Contract error: {e}"
        //     ))
        // })?;
        // let gas_price = client.get_gas_price().await.map_err(|e| {
        //     BlockchainClientConnectionError::ProviderError(format!(
        //         "Contract error: {e}"
        //     ))
        // })?;
        // let max_fee_per_gas = gas_price * 2;
        // let max_priority_fee_per_gas = gas_price;
        // let gas_limit = 500000000u64;
        // let raw_tx = erc3525
        //     .approve_0(solidity_approval_address, solidity_token_id.0)
        //     .nonce(nonce)
        //     .gas(gas_limit)
        //     .max_fee_per_gas(max_fee_per_gas)
        //     .max_priority_fee_per_gas(max_priority_fee_per_gas)
        //     .chain_id(get_settings().network.chain_id) // Linea testnet chain ID
        //     .build_raw_transaction(caller).await
        //     .map_err(|e| {
        //         BlockchainClientConnectionError::ProviderError(format!("Contract error: {e}"))
        //     })?;

        
        // let tx_receipt = client.send_raw_transaction(&raw_tx).await
        //     .map_err(|e| {
        //         BlockchainClientConnectionError::ProviderError(format!("Contract error: {e}"))
        //     })?
        //     .get_receipt()
        //     .await;


        let tx_receipt = IERC3525::new(solidity_erc_address.0, client.clone())
            .approve_0(solidity_approval_address, solidity_token_id.0)
=======
        // Resolve client and explicit caller
        let conn_guard = get_blockchain_client_connection().await;
        let read = conn_guard.read().await;
        let provider = read.get_client();
        let client = provider.root();
        let caller = read.get_address();

        debug!("ERC3525 caller: {caller:?}");

        // NOTE: IERC3525 has overloaded approve functions in many implementations.
        // Here we use the 2-arg overload approve(address to, uint256 tokenId),
        // which bindings expose as `approve_0`.

        // Send the transaction with explicit `from`
        let tx_receipt = IERC3525::new(solidity_erc_address.0, client.clone())
            .approve_0(spender, token_id_u256.0)
>>>>>>> 28420d20
            .from(caller)
            .send()
            .await
            .map_err(|e| {
                BlockchainClientConnectionError::ProviderError(format!("Contract error: {e}"))
            })?
            .get_receipt()
            .await
            .map_err(|_| {
                BlockchainClientConnectionError::ProviderError(
                    "Failed to get transaction receipt".to_string(),
                )
            })?;

        debug!("ERC3525 approval tx mined, from: {:?}", tx_receipt.from);

        if !tx_receipt.status() {
            return Err(BlockchainClientConnectionError::ProviderError(
                "ERC3525 SetApproval Transaction reverted (status=0)".to_string(),
            )
            .into());
        }

        Ok(())
    }
}<|MERGE_RESOLUTION|>--- conflicted
+++ resolved
@@ -1,7 +1,7 @@
 //! Implementations of the [`TokenContract`] interface defined in `ports/contracts.rs`.
 
 use super::contract_type_conversions::{Addr, Uint256};
-use crate::{domain::error::TokenContractError, drivers::blockchain, ports::contracts::TokenContract};
+use crate::{domain::error::TokenContractError, ports::contracts::TokenContract};
 use ark_bn254::Fr as Fr254;
 use ark_ff::BigInteger256;
 use ark_std::Zero;
@@ -25,24 +25,22 @@
                 "ERC20 approvals should have a token ID of 0".to_string(),
             ));
         }
-<<<<<<< HEAD
-        // Perform type conversions
+
+        // Type conversions
         let solidity_erc_address = Addr::try_from(erc_address)?;
-        let solidity_approval_address = get_addresses().nightfall();
-        let solidity_value = Uint256::from(value);
-
-        // Send the transaction.
-        let read_connection = get_blockchain_client_connection()
-            .await
-            .read()
-            .await;
-        let blockchain_client = read_connection.get_client();
-        let caller = read_connection.get_address();
-        let client = blockchain_client.root();
-
-        /* If your chain doesn't support signing transactions locally, and need to be signed at the client level and need to use send_raw_tansaction uncomment the code below */
-
-        // let nonce = client.get_transaction_count(signer.address()).await.map_err(|e| {
+        let spender = get_addresses().nightfall();
+        let amount = Uint256::from(value);
+
+        // Resolve client and explicit caller
+        let conn_guard = get_blockchain_client_connection().await;
+        let read = conn_guard.read().await;
+        let provider = read.get_client();
+        let client = provider.root();
+        let caller = read.get_address();
+
+         /* If your chain doesn't support signing transactions locally, and need to be signed at the client level and need to use send_raw_tansaction uncomment the code below */
+
+        // let nonce = client.get_transaction_count(caller).await.map_err(|e| {
         //     BlockchainClientConnectionError::ProviderError(format!(
         //         "Contract error: {e}"
         //     ))
@@ -57,7 +55,7 @@
         // let gas_limit = 5000000u64;
 
         // let raw_tx = IERC20::new(solidity_erc_address.0, client.clone())
-        //         .approve(solidity_approval_address, solidity_value.0)
+        //         .approve(spender, amount.0)
         //         .nonce(nonce)
         //         .gas(gas_limit)
         //         .max_fee_per_gas(max_fee_per_gas)
@@ -79,27 +77,10 @@
         //         .get_receipt()
         //         .await;
 
-        let tx_receipt = IERC20::new(solidity_erc_address.0, client.clone())
-            .approve(solidity_approval_address, solidity_value.0)
-=======
-
-        // Type conversions
-        let solidity_erc_address = Addr::try_from(erc_address)?;
-        let spender = get_addresses().nightfall();
-        let amount = Uint256::from(value);
-
-        // Resolve client and explicit caller
-        let conn_guard = get_blockchain_client_connection().await;
-        let read = conn_guard.read().await;
-        let provider = read.get_client();
-        let client = provider.root();
-        let caller = read.get_address();
-
         // Send the transaction with explicit `from`
         // ERC-20 approve(spender, amount) never requires token ownership or balance. It just sets the allowance for the caller itself (owner = msg.sender)
         let tx_receipt = IERC20::new(solidity_erc_address.0, client.clone())
             .approve(spender, amount.0)
->>>>>>> 28420d20
             .from(caller)
             .send()
             .await
@@ -145,17 +126,14 @@
         let spender = get_addresses().nightfall();
         let token_id_u256 = Uint256::from(token_id);
 
-<<<<<<< HEAD
-        // Send the transaction.
-        let read_connection = get_blockchain_client_connection()
-            .await
-            .read()
-            .await;
-        let blockchain_client = read_connection.get_client();
-        let caller = read_connection.get_address();
-        let client = blockchain_client.root();
-
-        // let nonce = client.get_transaction_count(signer.address()).await.map_err(|e| {
+        // Resolve client and explicit caller
+        let conn_guard = get_blockchain_client_connection().await;
+        let read = conn_guard.read().await;
+        let provider = read.get_client();
+        let client = provider.root();
+        let caller = read.get_address();
+
+        // let nonce = client.get_transaction_count(caller).await.map_err(|e| {
         //     BlockchainClientConnectionError::ProviderError(format!(
         //         "Contract error: {e}"
         //     ))
@@ -169,7 +147,7 @@
         // let max_priority_fee_per_gas = gas_price;
         // let gas_limit = 500000000u64;
         // let raw_tx = IERC721::new(solidity_erc_address.0, client.clone())
-        //     .approve(solidity_approval_address, solidity_token_id.0)
+        //     .approve(spender, token_id_u256.0)
         //     .nonce(nonce)
         //     .gas(gas_limit)
         //     .max_fee_per_gas(max_fee_per_gas)
@@ -188,9 +166,54 @@
         //     .get_receipt()
         //     .await;
 
+
+        // Send the transaction with explicit `from`
         let tx_receipt = IERC721::new(solidity_erc_address.0, client.clone())
-            .approve(solidity_approval_address, solidity_token_id.0)
-=======
+            .approve(spender, token_id_u256.0)
+            .from(caller)
+            .send()
+            .await
+            .map_err(|e| {
+                BlockchainClientConnectionError::ProviderError(format!("Contract error: {e}"))
+            })?
+            .get_receipt()
+            .await
+            .map_err(|_| {
+                BlockchainClientConnectionError::ProviderError(
+                    "Failed to get transaction receipt".to_string(),
+                )
+            })?;
+
+        debug!("ERC721 approval tx mined, from: {:?}", tx_receipt.from);
+
+        if !tx_receipt.status() {
+            return Err(BlockchainClientConnectionError::ProviderError(
+                "ERC721 SetApproval Transaction reverted (status=0)".to_string(),
+            )
+            .into());
+        }
+
+        Ok(())
+    }
+}
+
+impl TokenContract for IERC1155::IERC1155Calls {
+    async fn set_approval(
+        erc_address: Fr254,
+        value: Fr254,
+        token_id: BigInteger256,
+    ) -> Result<(), TokenContractError> {
+
+        if value.is_zero() & token_id.is_zero() {
+            return Err(TokenContractError::TokenTypeError(
+                "ERC1155 approvals should have one of value or token ID non-zero".to_string(),
+            ));
+        }
+
+        // Type conversions
+        let solidity_erc_address = Addr::try_from(erc_address)?;
+        let operator = get_addresses().nightfall();
+
         // Resolve client and explicit caller
         let conn_guard = get_blockchain_client_connection().await;
         let read = conn_guard.read().await;
@@ -198,70 +221,7 @@
         let client = provider.root();
         let caller = read.get_address();
 
-        // Send the transaction with explicit `from`
-        let tx_receipt = IERC721::new(solidity_erc_address.0, client.clone())
-            .approve(spender, token_id_u256.0)
->>>>>>> 28420d20
-            .from(caller)
-            .send()
-            .await
-            .map_err(|e| {
-                BlockchainClientConnectionError::ProviderError(format!("Contract error: {e}"))
-            })?
-            .get_receipt()
-            .await
-            .map_err(|_| {
-                BlockchainClientConnectionError::ProviderError(
-                    "Failed to get transaction receipt".to_string(),
-                )
-            })?;
-
-        debug!("ERC721 approval tx mined, from: {:?}", tx_receipt.from);
-
-        if !tx_receipt.status() {
-            return Err(BlockchainClientConnectionError::ProviderError(
-                "ERC721 SetApproval Transaction reverted (status=0)".to_string(),
-            )
-            .into());
-        }
-
-        Ok(())
-    }
-}
-
-impl TokenContract for IERC1155::IERC1155Calls {
-    async fn set_approval(
-        erc_address: Fr254,
-        _value: Fr254,
-        _token_id: BigInteger256,
-    ) -> Result<(), TokenContractError> {
-<<<<<<< HEAD
-        // Check the value is zero
-        if value.is_zero() & token_id.is_zero() {
-            return Err(TokenContractError::TokenTypeError(
-                "ERC1155 approvals should have one of value or token ID non-zero".to_string(),
-            ));
-        }
-        // Perform type conversions
-        let solidity_erc_address = Addr::try_from(erc_address)?;
-        let solidity_approval_address = get_addresses().nightfall();
-
-        // Send the transaction.
-        let read_connection = get_blockchain_client_connection()
-            .await
-            .read()
-            .await;
-        let blockchain_client = read_connection.get_client();
-        let caller = read_connection.get_address();
-        let client = blockchain_client.root();
-
-        let client = blockchain_client.root();
-        let signer = get_blockchain_client_connection()
-            .await
-            .read()
-            .await
-            .get_signer();
-        // let nonce = client.get_transaction_count(signer.address()).await.map_err(|e| {
+        // let nonce = client.get_transaction_count(caller).await.map_err(|e| {
         //     BlockchainClientConnectionError::ProviderError(format!(
         //         "Contract error: {e}"
         //     ))
@@ -275,7 +235,7 @@
         // let max_priority_fee_per_gas = gas_price;
         // let gas_limit = 500000000u64;
         // let raw_tx = IERC1155::new(solidity_erc_address.0, client.clone())
-        //     .setApprovalForAll(solidity_approval_address, true)
+        //     .setApprovalForAll(operator, true)
         //     .nonce(nonce)
         //     .gas(gas_limit)
         //     .max_fee_per_gas(max_fee_per_gas)
@@ -293,29 +253,11 @@
         //     .get_receipt()
         //     .await;
 
-
-        let tx_receipt = IERC1155::new(solidity_erc_address.0, client.clone())
-            .setApprovalForAll(solidity_approval_address, true)
-=======
-        // For ERC-1155 we use setApprovalForAll; value/token_id are not relevant to this call.
-
-        // Type conversions
-        let solidity_erc_address = Addr::try_from(erc_address)?;
-        let operator = get_addresses().nightfall();
-
-        // Resolve client and explicit caller
-        let conn_guard = get_blockchain_client_connection().await;
-        let read = conn_guard.read().await;
-        let provider = read.get_client();
-        let client = provider.root();
-        let caller = read.get_address();
-
         // Send the transaction with explicit `from`
         // setApprovalForAll(operator, approved) is per-caller, not per tokenId or value.
         // Any address can toggle operator approval for itself; there is no ownership-of-a-specific-token check and no balance requirement.
         let tx_receipt = IERC1155::new(solidity_erc_address.0, client.clone())
             .setApprovalForAll(operator, true)
->>>>>>> 28420d20
             .from(caller)
             .send()
             .await
@@ -354,17 +296,16 @@
         let spender = get_addresses().nightfall();
         let token_id_u256 = Uint256::from(token_id);
 
-<<<<<<< HEAD
-        // Send the transaction.
-        let read_connection = get_blockchain_client_connection()
-            .await
-            .read()
-            .await;
-        let blockchain_client = read_connection.get_client();
-        let caller = read_connection.get_address();
-        let client = blockchain_client.root();
-
-        // let nonce = client.get_transaction_count(signer.address()).await.map_err(|e| {
+        // Resolve client and explicit caller
+        let conn_guard = get_blockchain_client_connection().await;
+        let read = conn_guard.read().await;
+        let provider = read.get_client();
+        let client = provider.root();
+        let caller = read.get_address();
+
+        debug!("ERC3525 caller: {caller:?}");
+
+        // let nonce = client.get_transaction_count(caller).await.map_err(|e| {
         //     BlockchainClientConnectionError::ProviderError(format!(
         //         "Contract error: {e}"
         //     ))
@@ -378,7 +319,7 @@
         // let max_priority_fee_per_gas = gas_price;
         // let gas_limit = 500000000u64;
         // let raw_tx = erc3525
-        //     .approve_0(solidity_approval_address, solidity_token_id.0)
+        //     .approve_0(spender, token_id_u256.0)
         //     .nonce(nonce)
         //     .gas(gas_limit)
         //     .max_fee_per_gas(max_fee_per_gas)
@@ -398,18 +339,6 @@
         //     .await;
 
 
-        let tx_receipt = IERC3525::new(solidity_erc_address.0, client.clone())
-            .approve_0(solidity_approval_address, solidity_token_id.0)
-=======
-        // Resolve client and explicit caller
-        let conn_guard = get_blockchain_client_connection().await;
-        let read = conn_guard.read().await;
-        let provider = read.get_client();
-        let client = provider.root();
-        let caller = read.get_address();
-
-        debug!("ERC3525 caller: {caller:?}");
-
         // NOTE: IERC3525 has overloaded approve functions in many implementations.
         // Here we use the 2-arg overload approve(address to, uint256 tokenId),
         // which bindings expose as `approve_0`.
@@ -417,7 +346,6 @@
         // Send the transaction with explicit `from`
         let tx_receipt = IERC3525::new(solidity_erc_address.0, client.clone())
             .approve_0(spender, token_id_u256.0)
->>>>>>> 28420d20
             .from(caller)
             .send()
             .await
