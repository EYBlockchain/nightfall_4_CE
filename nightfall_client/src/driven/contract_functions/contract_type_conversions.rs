--- conflicted
+++ resolved
@@ -10,15 +10,7 @@
 use ark_ff::{BigInt, BigInteger, BigInteger256, PrimeField};
 use ark_std::Zero;
 use core::fmt::Debug;
-<<<<<<< HEAD
-use ethers::types::{Address, U256};
-use nightfall_bindings::{
-    nightfall::WithdrawData as NightfallWithdrawData,
-    proposer_manager::Proposer as NightfallProposer,
-};
-=======
 use nightfall_bindings::artifacts::{Nightfall, RoundRobin};
->>>>>>> 5622ee30
 use num_bigint::BigUint;
 use serde::{
     de::{self, Visitor},
