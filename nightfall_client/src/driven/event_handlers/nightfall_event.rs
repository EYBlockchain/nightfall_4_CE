--- conflicted
+++ resolved
@@ -301,12 +301,8 @@
             .map_err(|_| {
                 EventHandlerError::IOError("Could not convert commitment to Fr254".to_string())
             })?
-<<<<<<< HEAD
-            .into();      
-=======
             .into();
 
->>>>>>> 4bb4635e
         if test_hash != commitment_hash {
             debug!("Commitment {} is not owned by us", commitment_hash);
         } else {
