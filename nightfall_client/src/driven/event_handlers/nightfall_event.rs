use crate::{
    domain::{
        entities::{
            CommitmentStatus, CompressedSecrets, OnChainTransaction, Preimage, RequestStatus, Salt,
        },
        error::EventHandlerError,
        notifications::NotificationPayload,
    },
    driven::{
        contract_functions::contract_type_conversions::FrBn254,
        db::mongo::{BlockStorageDB, CommitmentEntry, StoredBlock},
        notifier::webhook_notifier::WebhookNotifier,
        primitives::kemdem_functions::kemdem_decrypt,
    },
    drivers::derive_key::ZKPKeys,
    get_zkp_keys,
    initialisation::get_db_connection,
    ports::{
        commitments::{Commitment, Nullifiable},
        contracts::NightfallContract,
        db::{CommitmentDB, CommitmentEntryDB, RequestCommitmentMappingDB, RequestDB},
        events::EventHandler,
        trees::CommitmentTree,
    },
    services::data_publisher::DataPublisher,
};
use ark_bn254::Fr as Fr254;
use ark_ff::BigInteger;
use configuration::settings::get_settings;
use ethers::{
    abi::AbiDecode,
    providers::Middleware,
    types::{TxHash, H256, I256, U256},
};
use lib::{
    blockchain_client::BlockchainClientConnection, hex_conversion::HexConvertible,
    initialisation::get_blockchain_client_connection,
};
use log::{debug, error, info, warn};
use nightfall_bindings::nightfall::{
    BlockProposedFilter, DepositEscrowedFilter, NightfallCalls, NightfallEvents, ProposeBlockCall,
};
use std::{collections::HashSet, error::Error, sync::OnceLock};
use tokio::{join, sync::Mutex};

// Define a mutable lazy static to hold the layer 2 blocknumber. We need this to
// check if we're still in sync.
pub fn get_expected_layer2_blocknumber() -> &'static Mutex<I256> {
    static LAYER2_BLOCKNUMBER: OnceLock<Mutex<I256>> = OnceLock::new();
    LAYER2_BLOCKNUMBER.get_or_init(|| Mutex::new(I256::zero()))
}

/// Implementation of the EventHandler trait for the NightfallEvents enum.
/// This will receive any blockchain events that are emitted by the NIGHTFALL smart contracts
/// and pass them to the appropriate handler.
/// This is similar to the proposers event handler but calls different functions and has different traits ultimately.
/// We could possibly refactor this to use the same event handler in future.
#[async_trait::async_trait]
impl<N> EventHandler<N> for NightfallEvents
where
    N: NightfallContract,
{
    async fn handle_event(&self, tx_hash: TxHash) -> Result<(), EventHandlerError> {
        // we'll split out individual events here in case that's useful later
        match &self {
            NightfallEvents::BlockProposedFilter(filter) => {
                info!("Detected a new block has been proposed");
                process_nightfall_calldata::<N>(tx_hash, filter)
                    .await
                    .map_err(|e| {
                        debug!("{}", e);
                        EventHandlerError::InvalidCalldata
                    })?;
            }
            NightfallEvents::DepositEscrowedFilter(filter) => {
                info!("Received DepositEscrowed event");
                process_deposit_escrowed_event(tx_hash, filter)
                    .await
                    .map_err(|e| {
                        debug!("{}", e);
                        EventHandlerError::InvalidCalldata
                    })?;
            }
        }
        Ok(())
    }
}

/// This function gets the calldata associated with a given transaction and decodes it.
/// Once decoded, it passes the decoded calldata to the appropriate function for processing.
pub async fn process_nightfall_calldata<N: NightfallContract>(
    transaction_hash: H256,
    filter: &BlockProposedFilter,
) -> Result<(), Box<dyn Error>> {
    // get the transaction
    let tx = get_blockchain_client_connection()
        .await
        .read()
        .await
        .get_client()
        .get_transaction(transaction_hash)
        .await?;
    // if there is one, decode it. If not, warn someone.
    match tx {
        Some(tx) => {
            let decoded = NightfallCalls::decode(tx.input)?;
            #[allow(clippy::single_match)] // we may add more events later
            match decoded {
                NightfallCalls::ProposeBlock(decode) => {
                    info!("Processing a block proposed event");
                    process_propose_block_event::<N>(decode, transaction_hash, filter).await?
                }
                _ => (),
            }
        }
        None => panic!("Transaction not found when looking up calldata"),
    }
    Ok(())
}

/// This function is called whenever we receive and decode a valid block
async fn process_propose_block_event<N: NightfallContract>(
    decode: ProposeBlockCall,
    transaction_hash: H256,
    filter: &BlockProposedFilter,
) -> Result<(), EventHandlerError> {
    info!(
        "Decoded Proposed block call from transaction {}, Layer 2 block number {} is now on-chain",
        transaction_hash, filter.layer_2_block_number,
    );

    let blk = decode.blk;
    // The first thing to do is to make sure that we've not missed any blocks.
    // If we have, then we'll need to resynchronise with the blockchain.
    // note, the L2 block number on chain increments immediately after the BlockProposed event is emitted (hence adding 1).
    let layer_2_block_number_in_event = filter.layer_2_block_number;
    let mut expected_onchain_block_number = get_expected_layer2_blocknumber().lock().await;
    if *expected_onchain_block_number < layer_2_block_number_in_event {
        warn!(
            "Out of sync with blockchain. Blockchain has block number {}, expected {}",
            layer_2_block_number_in_event, expected_onchain_block_number
        );
        return Err(EventHandlerError::MissingBlocks(
            expected_onchain_block_number.as_usize(),
        ));
    }

    // check if we're ahead of the event, this means we've already seen it and we shouldn't process it again
<<<<<<< HEAD
    // This could happen if we've missed some blocks and we're re-synchronising or even during chain reorg.
    if *expected_onchain_block_number > filter.layer_2_block_number {
=======
    // This could happen if we've missed some blocks and we're re-synchronising

    if *expected_onchain_block_number > layer_2_block_number_in_event {
>>>>>>> ba118e0c
        warn!(
            "Already processed layer 2 block {} - skipping",
            layer_2_block_number_in_event
        );
        return Ok(());
    }
    let layer_2_block_number_in_event_u64: u64 = layer_2_block_number_in_event
        .try_into()
        .expect("I256 to u64 conversion failed");
    let proposer_address = get_blockchain_client_connection()
        .await
        .read()
        .await
        .get_client()
        .get_transaction(transaction_hash)
        .await
        .map_err(|_| EventHandlerError::IOError("Could not retrieve transaction".to_string()))?
        .ok_or(EventHandlerError::IOError(
            "Could not retrieve transaction".to_string(),
        ))?
        .from;
    let store_block_pending = StoredBlock {
        layer2_block_number: layer_2_block_number_in_event_u64,
        commitments: blk
            .transactions
            .iter()
            .flat_map(|ntx| {
                let tx: OnChainTransaction = (*ntx).clone().into();
                tx.commitments
                    .iter()
                    .map(|c| c.to_hex_string())
                    .collect::<Vec<_>>()
            })
            .collect(),
        proposer_address,
    };
    // get a lock on the db, we don't want anything else updating or reading the DB until
    // we're done here
    let db = &mut get_db_connection().await;
    let layer_2_block_number_in_event_u64: u64 = layer_2_block_number_in_event
        .try_into()
        .expect("I256 to u64 conversion failed");

    if *expected_onchain_block_number == layer_2_block_number_in_event
        && db
            .get_block_by_number(layer_2_block_number_in_event_u64)
            .await
            .is_some()
    {
        // compute the expected block hash and the block hash saved before in other proposed block event

        let existing_block = db
            .get_block_by_number(layer_2_block_number_in_event_u64)
            .await
            .ok_or(EventHandlerError::IOError(
                "Could not retrieve block from database".to_string(),
            ))?;
        let existing_block_stored_hash = existing_block.hash();
        let block_store_pending_hash = store_block_pending.hash();

        if existing_block.hash() != store_block_pending.hash() {
            warn!(
                "Block hash mismatch. Expected {}, got {} in layer 2 block {}",
                existing_block_stored_hash, block_store_pending_hash, layer_2_block_number_in_event
            );
            // Delete the invalid block and clear sync status
            db.delete_block_by_number(layer_2_block_number_in_event_u64)
                .await;
            return Err(EventHandlerError::BlockHashError(
                existing_block_stored_hash,
                block_store_pending_hash,
            ));
        } else {
            debug!(
                "Block hash matches for layer 2 block {}: {}",
                layer_2_block_number_in_event, existing_block_stored_hash
            );
        }
    }

    *expected_onchain_block_number += 1;

    // warn that we're not synced with the blockchain if we're behind
    let current_block_number = N::get_current_layer2_blocknumber().await.map_err(|_| {
        EventHandlerError::IOError("Could not retrieve current block number".to_string())
    })?;

    let delta = current_block_number - filter.layer_2_block_number - I256::one();
    println!(
        "Current block number is {}, delta is {}",
        current_block_number, delta
    );
    // if we"re synchronising, we don"t want to check for duplicate keys because we expect to overwrite commitments already in the commitment collection
    let dup_key_check = if delta != I256::zero() {
        warn!(
            "Synchronising - behind blockchain by {} layer 2 blocks ",
            delta
        );
        false
    } else {
        debug!("Synchronised with blockchain");
        true
    };

    // Next, we'll attempt to decode the transactions with compressed secrets and, if they're for us,
    // we'll store the commitments. We'll also add all the commitments to our local copy of the commitment tree,
    // whether or not they're ours.

    // get keys from the lazy static global that holds them. We'll use these to decrpyt the compressed secrets
    let ZKPKeys {
        zkp_public_key,
        zkp_private_key,
        nullifier_key,
        ..
    } = *get_zkp_keys().lock().expect("Poisoned lock");
    debug!("Processing transactions");
    let db = &get_db_connection().await;

    // first, add _all_ the commitments to the commitment tree
    // This does mean iterating over the transactions twice, but that's a fast operation and it has the benefit of making
    // the code a bit clearer by seperating the logical operations.

    // get all the commitments in the block into a nice, flat vec
    let commitments = &blk
        .transactions
        .iter()
        .flat_map(|transaction| &transaction.commitments)
        .map(|u| FrBn254::try_from(*u).map(|f| f.into()))
        .collect::<Result<Vec<Fr254>, _>>()
        .map_err(|_| {
            EventHandlerError::IOError("Could not convert commitment to Fr254".to_string())
        })?;
    debug!("Block has {:?} commitments", &commitments.len());
    // add them all to the timber tree, saving the index and membership proof for each commitment that is ours
    // get the old root (not used in calculations, but useful for debugging)
    let old_root = <mongodb::Client as CommitmentTree<Fr254>>::get_root(db)
        .await
        .map_err(|_| EventHandlerError::IOError("Could not get current root".to_string()))?;
    // and the new root
    let (root, _) =
        <mongodb::Client as CommitmentTree<Fr254>>::append_sub_trees(db, commitments, true)
            .await
            .map_err(|_| {
                EventHandlerError::IOError("Could not append commitments to tree".to_string())
            })?;
    debug!(
        "New commitments tree root is {}, old root was {}",
        root, old_root
    );
    // The root should be the same as the one in the block. This is worth checking
    let historic_root = FrBn254::try_from(blk.commitments_root)
        .map_err(|_| {
            EventHandlerError::IOError("Could not convert commitment to Fr254".to_string())
        })?
        .into();
    if root != historic_root {
        error!("Commitment root in block does not match calculated root. historic root is {}, calculated root is {}", historic_root, root);
    } else {
        debug!("Commitment root in block matches calculated root");
    }

    debug!("{} commitments added to commitment tree", commitments.len());

    // Update the state of any commitments and nullifiers that are in our database, which this block has put on chain
    let mut nullifiers = vec![];
    let mut commitment_hashes = vec![];
    for transaction in blk.transactions.iter() {
        // check each commitment and if it's in our commitmentdb, mark it as unspent
        for commitment in transaction.commitments.iter() {
            let commitment_hash = FrBn254::try_from(*commitment)
                .map_err(|_| {
                    EventHandlerError::IOError("Could not convert commitment to Fr254".to_string())
                })?
                .into();
            commitment_hashes.push(commitment_hash);
        }
        // check the spent commitments, if they're ours, mark them as spent in our database
        for nullifier in transaction.nullifiers.iter() {
            let nullifier = FrBn254::try_from(*nullifier)
                .map_err(|_| {
                    EventHandlerError::IOError("Could not convert nullifier to Fr254".to_string())
                })?
                .0;
            nullifiers.push(nullifier);
        }
    }
    debug!("Updating commitment database with on-chain data");
    join!(
        db.mark_commitments_unspent(
            &commitment_hashes,
            Some(transaction_hash),
            Some(filter.layer_2_block_number)
        ),
        db.mark_commitments_spent(nullifiers)
    );

    debug!("Updating request status for confirmed commitments");
    for commitment_hash in &commitment_hashes {
        let commitment_hex = commitment_hash.to_hex_string();
        if let Some(request_ids) = db.get_requests_by_commitment(&commitment_hex).await {
            for request_id in request_ids {
                debug!("Marking request {} as confirmed", request_id);
                db.update_request(&request_id, RequestStatus::Confirmed)
                    .await;
            }
        }
    }

    // now attempt to decrypt the compressed secrets to see which commitments (if any) we own
    let mut commitment_entries = vec![];
    for transaction in blk.transactions.iter() {
        // If all the nullifiers are zero we can skip to the next transaction
        if transaction.nullifiers == [U256::zero(); 4] {
            continue;
        }

        // Check to see if the first commitment is zero, in which case this was a withdraw and no decrypting is required
        if transaction.commitments[0].is_zero() && !transaction.nullifiers[0].is_zero() {
            continue;
        }

        // Extract the compressed secrets from the public data
        let compressed_secrets_onchain = transaction.public_data;
        let compressed_secrets: CompressedSecrets = compressed_secrets_onchain.into();

        // Attempt to decrypt the compressed secrets
        let decrypt =
            kemdem_decrypt(zkp_private_key, &compressed_secrets.cipher_text).map_err(|_| {
                EventHandlerError::IOError("Could not decrypt compressed secrets".to_string())
            })?;
        // now we have a candidate decrypt, we need to test if it's really a decrypt by seeing if
        // we can reconstruct the commitment from it.  If we can, then the commitment is ours!
        let test_preimage = Preimage {
            nf_token_id: decrypt[0],
            nf_slot_id: decrypt[1],
            value: decrypt[2],
            salt: Salt::Transfer(decrypt[3]),
            public_key: zkp_public_key,
        };
        let test_hash = test_preimage
            .hash()
            .map_err(|_| EventHandlerError::IOError("Could not hash preimage".to_string()))?;

        let commitment_hash = FrBn254::try_from(transaction.commitments[0])
            .map_err(|_| {
                EventHandlerError::IOError("Could not convert commitment to Fr254".to_string())
            })?
            .into();

        if test_hash != commitment_hash {
            debug!("Commitment {} is not owned by us", commitment_hash);
        } else {
            info!("Received commitment owned by us, with hash {}", test_hash);
            // store our newly received commitment in our commitment db
            let nullifier = test_preimage
                .nullifier_hash(&nullifier_key)
                .map_err(|_| EventHandlerError::HashError)?;
            let commitment_entry =
                CommitmentEntry::new(test_preimage, nullifier, CommitmentStatus::Unspent);
            commitment_entries.push(commitment_entry);
        }
    }

    if (db
        .store_commitments(&commitment_entries, dup_key_check)
        .await)
        .is_none()
    {
        error!("Failed to store commitments");
        return Err(EventHandlerError::IOError(
            "Failed to store commitments".to_string(),
        ));
    };

    // Let's use the Data Publisher to publish notification
    // if the WEBHOOK_URL is set
    let webhook_url = &get_settings().nightfall_client.webhook_url;
    debug!("Using webhook URL: {}", webhook_url);
    let mut publisher = DataPublisher::new();
    let notifier = WebhookNotifier::new(webhook_url);

    publisher.register_notifier(Box::new(notifier));

    // Let's get the full hash as it gets truncated otherwise
    let l1_txn_hash = format!("{:#x}", transaction_hash);
    let owned_commitment_hashes: Vec<String> = commitment_hashes
        .iter()
        .filter(|&c| !c.0.is_zero())
        .map(|&c| c.to_hex_string())
        .collect();

    // Get request IDs associated with commitments
    let mut request_id_set = HashSet::new();
    for commitment_hash in owned_commitment_hashes.clone() {
        if let Some(ids) = db.get_requests_by_commitment(&commitment_hash).await {
            for id in ids {
                request_id_set.insert(id);
            }
        }
    }

    let request_ids = request_id_set.into_iter().collect();

    let notification = NotificationPayload::BlockchainEvent {
        l1_txn_hash,
        l2_block_number: filter.layer_2_block_number,
        commitments: owned_commitment_hashes,
        request_ids,
    };

    publisher.publish(notification).await;

    // If the block is not in the database, we can store it
    db.store_block(&store_block_pending).await;
    Ok(())
}

async fn process_deposit_escrowed_event(
    transaction_hash: H256,
    filter: &DepositEscrowedFilter,
) -> Result<(), EventHandlerError> {
    info!(
        "Client: Decoded DepositEscrowed event from transaction {}, Deposit Transaction with nf_slot_id {}, value {}, is now on-chain",
        transaction_hash, filter.nf_slot_id, filter.value,
    );

    Ok(())
}<|MERGE_RESOLUTION|>--- conflicted
+++ resolved
@@ -146,14 +146,9 @@
     }
 
     // check if we're ahead of the event, this means we've already seen it and we shouldn't process it again
-<<<<<<< HEAD
-    // This could happen if we've missed some blocks and we're re-synchronising or even during chain reorg.
-    if *expected_onchain_block_number > filter.layer_2_block_number {
-=======
     // This could happen if we've missed some blocks and we're re-synchronising
 
     if *expected_onchain_block_number > layer_2_block_number_in_event {
->>>>>>> ba118e0c
         warn!(
             "Already processed layer 2 block {} - skipping",
             layer_2_block_number_in_event
