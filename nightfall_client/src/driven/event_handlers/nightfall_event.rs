use crate::{
    domain::{
        entities::{
            CommitmentStatus, CompressedSecrets, OnChainTransaction, Preimage, RequestStatus, Salt,
        },
        error::EventHandlerError,
        notifications::NotificationPayload,
    },
    driven::{
        contract_functions::contract_type_conversions::FrBn254,
        db::mongo::{BlockStorageDB, CommitmentEntry, StoredBlock},
        notifier::webhook_notifier::WebhookNotifier,
        primitives::kemdem_functions::kemdem_decrypt,
    },
    drivers::derive_key::ZKPKeys,
    get_zkp_keys,
    initialisation::get_db_connection,
    ports::{
        commitments::{Commitment, Nullifiable},
        contracts::NightfallContract,
        db::{CommitmentDB, CommitmentEntryDB, RequestCommitmentMappingDB, RequestDB},
        events::EventHandler,
        trees::CommitmentTree,
    },
    services::data_publisher::DataPublisher,
};
use alloy::consensus::Transaction;
use alloy::sol_types::SolInterface;
use ark_bn254::Fr as Fr254;
use ark_ff::BigInteger;
use configuration::settings::get_settings;

use alloy::primitives::{TxHash, I256, U256};
use lib::{
    blockchain_client::BlockchainClientConnection, hex_conversion::HexConvertible,
    initialisation::get_blockchain_client_connection,
};
use log::{debug, error, info, warn};
use nightfall_bindings::artifacts::Nightfall;
use std::{collections::HashSet, sync::OnceLock};
use tokio::{join, sync::Mutex};

// Define a mutable lazy static to hold the layer 2 blocknumber. We need this to
// check if we're still in sync.
pub fn get_expected_layer2_blocknumber() -> &'static Mutex<I256> {
    static LAYER2_BLOCKNUMBER: OnceLock<Mutex<I256>> = OnceLock::new();
    LAYER2_BLOCKNUMBER.get_or_init(|| Mutex::new(I256::ZERO))
}

/// Implementation of the EventHandler trait for the NightfallEvents enum.
/// This will receive any blockchain events that are emitted by the NIGHTFALL smart contracts
/// and pass them to the appropriate handler.
/// This is similar to the proposers event handler but calls different functions and has different traits ultimately.
/// We could possibly refactor this to use the same event handler in future.
#[async_trait::async_trait]
impl<N> EventHandler<N> for Nightfall::NightfallEvents
where
    N: NightfallContract,
{
    async fn handle_event(&self, tx_hash: Option<TxHash>) -> Result<(), EventHandlerError> {
        // we'll split out individual events here in case that's useful later
        match &self {
            Nightfall::NightfallEvents::BlockProposed(filter) => {
                info!("Detected a new block has been proposed");
                process_nightfall_calldata::<N>(tx_hash, filter)
                    .await
                    .map_err(|e| {
                        debug!("{e}");
                        EventHandlerError::InvalidCalldata
                    })?;
            }
            Nightfall::NightfallEvents::DepositEscrowed(filter) => {
                info!("Received DepositEscrowed event");
                process_deposit_escrowed_event(tx_hash, filter)
                    .await
                    .map_err(|e| {
                        debug!("{e}");
                        EventHandlerError::InvalidCalldata
                    })?;
            }
        }
        Ok(())
    }
}

/// This function gets the calldata associated with a given transaction and decodes it.
/// Once decoded, it passes the decoded calldata to the appropriate function for processing.
pub async fn process_nightfall_calldata<N: NightfallContract>(
    transaction_hash: Option<TxHash>,
    filter: &Nightfall::BlockProposed,
) -> Result<(), EventHandlerError> {
    // get the transaction
    let tx = get_blockchain_client_connection()
        .await
        .read()
        .await
        .get_client()
        .get_transaction_by_hash(transaction_hash.unwrap())
        .await
        .map_err(|e| EventHandlerError::IOError(e.to_string()))?;
    // if there is one, decode it. If not, warn someone.
    match tx {
        Some(tx) => {
            let decoded = Nightfall::NightfallCalls::abi_decode(tx.input())
                .map_err(|e| EventHandlerError::IOError(e.to_string()))?;
            #[allow(clippy::single_match)] // we may add more events later
            match decoded {
                Nightfall::NightfallCalls::propose_block(decode) => {
                    info!("Processing a block proposed event");
                    process_propose_block_event::<N>(decode, transaction_hash.unwrap(), filter)
                        .await?
                }
                _ => (),
            }
        }
        None => panic!("Transaction not found when looking up calldata"),
    }
    Ok(())
}

/// This function is called whenever we receive and decode a valid block
async fn process_propose_block_event<N: NightfallContract>(
    decode: Nightfall::propose_blockCall,
    transaction_hash: TxHash,
    filter: &Nightfall::BlockProposed,
) -> Result<(), EventHandlerError> {
    info!(
        "Decoded Proposed block call from transaction {}, Layer 2 block number {} is now on-chain",
        transaction_hash, filter.layer2_block_number,
    );

    let blk = decode.blk;
    // The first thing to do is to make sure that we've not missed any blocks.
    // If we have, then we'll need to resynchronise with the blockchain.
    // note, the L2 block number on chain increments immediately after the BlockProposed event is emitted (hence adding 1).
    let layer_2_block_number_in_event = filter.layer2_block_number;
    let mut expected_onchain_block_number = get_expected_layer2_blocknumber().lock().await;
    if *expected_onchain_block_number < layer_2_block_number_in_event {
        warn!(
            "Out of sync with blockchain. Blockchain has block number {layer_2_block_number_in_event}, expected {expected_onchain_block_number}"
        );
        return Err(EventHandlerError::MissingBlocks(
            expected_onchain_block_number.as_usize(),
        ));
    }

    // check if we're ahead of the event, this means we've already seen it and we shouldn't process it again
    // This could happen if we've missed some blocks and we're re-synchronising

    if *expected_onchain_block_number > layer_2_block_number_in_event {
        warn!("Already processed layer 2 block {layer_2_block_number_in_event} - skipping");
        return Ok(());
    }
    let layer_2_block_number_in_event_u64: u64 = layer_2_block_number_in_event
        .try_into()
        .expect("I256 to u64 conversion failed");
    let proposer_address = get_blockchain_client_connection()
        .await
        .read()
        .await
        .get_client()
        .get_transaction_by_hash(transaction_hash)
        .await
        .map_err(|_| EventHandlerError::IOError("Could not retrieve transaction".to_string()))?
        .ok_or(EventHandlerError::IOError(
            "Could not retrieve transaction".to_string(),
        ))?
        .inner
        .signer();

    let store_block_pending = StoredBlock {
        layer2_block_number: layer_2_block_number_in_event_u64,
        commitments: blk
            .transactions
            .iter()
            .flat_map(|ntx| {
                let tx: OnChainTransaction = (*ntx).clone().into();
                tx.commitments
                    .iter()
                    .map(|c| c.to_hex_string())
                    .collect::<Vec<_>>()
            })
            .collect(),
        proposer_address,
    };
    // get a lock on the db, we don't want anything else updating or reading the DB until
    // we're done here
    let db = &mut get_db_connection().await;
    let layer_2_block_number_in_event_u64: u64 = layer_2_block_number_in_event
        .try_into()
        .expect("I256 to u64 conversion failed");

    if *expected_onchain_block_number == layer_2_block_number_in_event
        && db
            .get_block_by_number(layer_2_block_number_in_event_u64)
            .await
            .is_some()
    {
        // compute the expected block hash and the block hash saved before in other proposed block event

        let existing_block = db
            .get_block_by_number(layer_2_block_number_in_event_u64)
            .await
            .ok_or(EventHandlerError::IOError(
                "Could not retrieve block from database".to_string(),
            ))?;
        let existing_block_stored_hash = existing_block.hash();
        let block_store_pending_hash = store_block_pending.hash();

        if existing_block.hash() != store_block_pending.hash() {
            warn!(
<<<<<<< HEAD
            "Block hash mismatch. Expected {existing_block_stored_hash}, got {block_store_pending_hash} in layer 2 block {layer_2_block_number_in_event}"
        );
=======
                "Block hash mismatch. Expected {existing_block_stored_hash}, got {block_store_pending_hash} in layer 2 block {layer_2_block_number_in_event}"
            );
>>>>>>> 41a101be
            // Delete the invalid block and clear sync status
            db.delete_block_by_number(layer_2_block_number_in_event_u64)
                .await;
            return Err(EventHandlerError::BlockHashError(
                existing_block_stored_hash,
                block_store_pending_hash,
            ));
        } else {
            debug!(
<<<<<<< HEAD
            "Block hash matches for layer 2 block {layer_2_block_number_in_event}: {existing_block_stored_hash}"
        );
=======
                "Block hash matches for layer 2 block {layer_2_block_number_in_event}: {existing_block_stored_hash}"
            );
>>>>>>> 41a101be
        }
    }
    *expected_onchain_block_number += I256::ONE;

    // warn that we're not synced with the blockchain if we're behind
    let current_block_number = N::get_current_layer2_blocknumber().await.map_err(|_| {
        EventHandlerError::IOError("Could not retrieve current block number".to_string())
    })?;

<<<<<<< HEAD
    let delta = current_block_number - filter.layer2_block_number - I256::ONE;
    // if we"re synchronising, we don"t want to check for duplicate keys because we expect to overwrite commitments already in the commitment collection
    let dup_key_check = if delta != I256::ZERO {
=======
    let delta = current_block_number - filter.layer_2_block_number - I256::one();
    println!("Current block number is {current_block_number}, delta is {delta}");
    // if we"re synchronising, we don"t want to check for duplicate keys because we expect to overwrite commitments already in the commitment collection
    let dup_key_check = if delta != I256::zero() {
>>>>>>> 41a101be
        warn!("Synchronising - behind blockchain by {delta} layer 2 blocks ");
        false
    } else {
        debug!("Synchronised with blockchain");
        true
    };

    // Next, we'll attempt to decode the transactions with compressed secrets and, if they're for us,
    // we'll store the commitments. We'll also add all the commitments to our local copy of the commitment tree,
    // whether or not they're ours.

    // get keys from the lazy static global that holds them. We'll use these to decrpyt the compressed secrets
    let ZKPKeys {
        zkp_public_key,
        zkp_private_key,
        nullifier_key,
        ..
    } = *get_zkp_keys().lock().expect("Poisoned lock");
    debug!("Processing transactions");
    let db = &get_db_connection().await;

    // first, add _all_ the commitments to the commitment tree
    // This does mean iterating over the transactions twice, but that's a fast operation and it has the benefit of making
    // the code a bit clearer by seperating the logical operations.

    // get all the commitments in the block into a nice, flat vec
    let commitments = &blk
        .transactions
        .iter()
        .flat_map(|transaction| &transaction.commitments)
        .map(|u| FrBn254::try_from(*u).map(|f| f.into()))
        .collect::<Result<Vec<Fr254>, _>>()
        .map_err(|_| {
            EventHandlerError::IOError("Could not convert commitment to Fr254".to_string())
        })?;
    debug!("Block has {:?} commitments", &commitments.len());
    // add them all to the timber tree, saving the index and membership proof for each commitment that is ours
    // get the old root (not used in calculations, but useful for debugging)
    let old_root = <mongodb::Client as CommitmentTree<Fr254>>::get_root(db)
        .await
        .map_err(|_| EventHandlerError::IOError("Could not get current root".to_string()))?;
    // and the new root
    let (root, _) =
        <mongodb::Client as CommitmentTree<Fr254>>::append_sub_trees(db, commitments, true)
            .await
            .map_err(|_| {
                EventHandlerError::IOError("Could not append commitments to tree".to_string())
            })?;
    debug!("New commitments tree root is {root}, old root was {old_root}");
    // The root should be the same as the one in the block. This is worth checking
    let historic_root = FrBn254::try_from(blk.commitments_root)
        .map_err(|_| {
            EventHandlerError::IOError("Could not convert commitment to Fr254".to_string())
        })?
        .into();
    if root != historic_root {
        error!("Commitment root in block does not match calculated root. historic root is {historic_root}, calculated root is {root}");
    } else {
        debug!("Commitment root in block matches calculated root");
    }

    debug!("{} commitments added to commitment tree", commitments.len());

    // Update the state of any commitments and nullifiers that are in our database, which this block has put on chain
    let mut nullifiers = vec![];
    let mut commitment_hashes = vec![];
    for transaction in blk.transactions.iter() {
        // check each commitment and if it's in our commitmentdb, mark it as unspent
        for commitment in transaction.commitments.iter() {
            let commitment_hash = FrBn254::try_from(*commitment)
                .map_err(|_| {
                    EventHandlerError::IOError("Could not convert commitment to Fr254".to_string())
                })?
                .into();
            commitment_hashes.push(commitment_hash);
        }
        // check the spent commitments, if they're ours, mark them as spent in our database
        for nullifier in transaction.nullifiers.iter() {
            let nullifier = FrBn254::try_from(*nullifier)
                .map_err(|_| {
                    EventHandlerError::IOError("Could not convert nullifier to Fr254".to_string())
                })?
                .0;
            nullifiers.push(nullifier);
        }
    }
    debug!("Updating commitment database with on-chain data");
    join!(
        db.mark_commitments_unspent(
            &commitment_hashes,
            Some(transaction_hash),
            Some(filter.layer2_block_number)
        ),
        db.mark_commitments_spent(nullifiers)
    );

    debug!("Updating request status for confirmed commitments");
    for commitment_hash in &commitment_hashes {
        let commitment_hex = commitment_hash.to_hex_string();
        if let Some(request_ids) = db.get_requests_by_commitment(&commitment_hex).await {
            for request_id in request_ids {
                debug!("Marking request {request_id} as confirmed");
                db.update_request(&request_id, RequestStatus::Confirmed)
                    .await;
            }
        }
    }

    // now attempt to decrypt the compressed secrets to see which commitments (if any) we own
    let mut commitment_entries = vec![];
    for transaction in blk.transactions.iter() {
        // If all the nullifiers are zero we can skip to the next transaction
        if transaction.nullifiers == [U256::ZERO; 4] {
            continue;
        }

        // Check to see if the first commitment is zero, in which case this was a withdraw and no decrypting is required
        if transaction.commitments[0].is_zero() && !transaction.nullifiers[0].is_zero() {
            continue;
        }

        // Extract the compressed secrets from the public data
        let compressed_secrets_onchain = transaction.public_data;
        let compressed_secrets: CompressedSecrets = compressed_secrets_onchain.into();

        // Attempt to decrypt the compressed secrets
        let decrypt =
            kemdem_decrypt(zkp_private_key, &compressed_secrets.cipher_text).map_err(|_| {
                EventHandlerError::IOError("Could not decrypt compressed secrets".to_string())
            })?;
        // now we have a candidate decrypt, we need to test if it's really a decrypt by seeing if
        // we can reconstruct the commitment from it.  If we can, then the commitment is ours!
        let test_preimage = Preimage {
            nf_token_id: decrypt[0],
            nf_slot_id: decrypt[1],
            value: decrypt[2],
            salt: Salt::Transfer(decrypt[3]),
            public_key: zkp_public_key,
        };
        let test_hash = test_preimage
            .hash()
            .map_err(|_| EventHandlerError::IOError("Could not hash preimage".to_string()))?;

        let commitment_hash = FrBn254::try_from(transaction.commitments[0])
            .map_err(|_| {
                EventHandlerError::IOError("Could not convert commitment to Fr254".to_string())
            })?
            .into();

        if test_hash != commitment_hash {
            debug!(
                "Commitment {} is not owned by us",
                commitment_hash.to_hex_string()
            );
        } else {
            info!(
                "Received commitment owned by us, with hash {}",
                test_hash.to_hex_string()
            );
            // store our newly received commitment in our commitment db
            let nullifier = test_preimage
                .nullifier_hash(&nullifier_key)
                .map_err(|_| EventHandlerError::HashError)?;
            let commitment_entry =
                CommitmentEntry::new(test_preimage, nullifier, CommitmentStatus::Unspent);
            commitment_entries.push(commitment_entry);
        }
    }

    if (db
        .store_commitments(&commitment_entries, dup_key_check)
        .await)
        .is_none()
    {
        error!("Failed to store commitments");
        return Err(EventHandlerError::IOError(
            "Failed to store commitments".to_string(),
        ));
    };

    // Let's use the Data Publisher to publish notification
    // if the WEBHOOK_URL is set
    let webhook_url = &get_settings().nightfall_client.webhook_url;
    debug!("Using webhook URL: {webhook_url}");
    let mut publisher = DataPublisher::new();
    let notifier = WebhookNotifier::new(webhook_url);

    publisher.register_notifier(Box::new(notifier));

    // Let's get the full hash as it gets truncated otherwise
    let l1_txn_hash = format!("{transaction_hash:#x}");
    let owned_commitment_hashes: Vec<String> = commitment_hashes
        .iter()
        .filter(|&c| !c.0.is_zero())
        .map(|&c| c.to_hex_string())
        .collect();

    // Get request IDs associated with commitments
    let mut request_id_set = HashSet::new();
    for commitment_hash in owned_commitment_hashes.clone() {
        if let Some(ids) = db.get_requests_by_commitment(&commitment_hash).await {
            for id in ids {
                request_id_set.insert(id);
            }
        }
    }

    let request_ids = request_id_set.into_iter().collect();

    let notification = NotificationPayload::BlockchainEvent {
        l1_txn_hash,
        l2_block_number: filter.layer2_block_number.as_u64(),
        commitments: owned_commitment_hashes,
        request_ids,
    };

    publisher.publish(notification).await;

    // If the block is not in the database, we can store it
    db.store_block(&store_block_pending).await;
    Ok(())
}

pub async fn process_deposit_escrowed_event(
    transaction_hash: Option<TxHash>,
    filter: &Nightfall::DepositEscrowed,
) -> Result<(), EventHandlerError> {
    info!(
        "Client: Decoded DepositEscrowed event from transaction {}, Deposit Transaction with nf_slot_id {}, value {}, is now on-chain",
        transaction_hash.unwrap(), filter.nfSlotId, filter.value,
    );

    Ok(())
}<|MERGE_RESOLUTION|>--- conflicted
+++ resolved
@@ -66,6 +66,7 @@
                     .await
                     .map_err(|e| {
                         debug!("{e}");
+                        debug!("{e}");
                         EventHandlerError::InvalidCalldata
                     })?;
             }
@@ -209,13 +210,8 @@
 
         if existing_block.hash() != store_block_pending.hash() {
             warn!(
-<<<<<<< HEAD
             "Block hash mismatch. Expected {existing_block_stored_hash}, got {block_store_pending_hash} in layer 2 block {layer_2_block_number_in_event}"
         );
-=======
-                "Block hash mismatch. Expected {existing_block_stored_hash}, got {block_store_pending_hash} in layer 2 block {layer_2_block_number_in_event}"
-            );
->>>>>>> 41a101be
             // Delete the invalid block and clear sync status
             db.delete_block_by_number(layer_2_block_number_in_event_u64)
                 .await;
@@ -225,13 +221,8 @@
             ));
         } else {
             debug!(
-<<<<<<< HEAD
             "Block hash matches for layer 2 block {layer_2_block_number_in_event}: {existing_block_stored_hash}"
         );
-=======
-                "Block hash matches for layer 2 block {layer_2_block_number_in_event}: {existing_block_stored_hash}"
-            );
->>>>>>> 41a101be
         }
     }
     *expected_onchain_block_number += I256::ONE;
@@ -241,16 +232,9 @@
         EventHandlerError::IOError("Could not retrieve current block number".to_string())
     })?;
 
-<<<<<<< HEAD
     let delta = current_block_number - filter.layer2_block_number - I256::ONE;
     // if we"re synchronising, we don"t want to check for duplicate keys because we expect to overwrite commitments already in the commitment collection
     let dup_key_check = if delta != I256::ZERO {
-=======
-    let delta = current_block_number - filter.layer_2_block_number - I256::one();
-    println!("Current block number is {current_block_number}, delta is {delta}");
-    // if we"re synchronising, we don"t want to check for duplicate keys because we expect to overwrite commitments already in the commitment collection
-    let dup_key_check = if delta != I256::zero() {
->>>>>>> 41a101be
         warn!("Synchronising - behind blockchain by {delta} layer 2 blocks ");
         false
     } else {
