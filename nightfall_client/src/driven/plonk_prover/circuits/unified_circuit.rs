use super::verify::verify_duplicates_gadgets::VerifyDuplicatesCircuit;
use crate::{
    driven::plonk_prover::circuits::verify::{
        verify_commitments_gadgets::VerifyCommitmentsCircuit,
        verify_encryption_gadgets::VerifyEncryptionCircuit,
        verify_nullifiers_gadgets::VerifyNullifiersCircuit,
    },
    ports::proof::{PrivateInputs, PrivateInputsVar, PublicInputs},
};
use ark_ec::{twisted_edwards::Affine, AffineRepr};
use ark_ff::{One, Zero};
use ethers::{
    abi::{encode, Tokenizable},
    types::U256,
    utils::keccak256,
};
use jf_plonk::errors::PlonkError;
use jf_relation::{errors::CircuitError, gadgets::ecc::Point, Circuit, PlonkCircuit, Variable};
use nf_curves::ed_on_bn254::{BabyJubjub, Fq as Fr254};
use num_bigint::BigUint;

/// This trait is used to construct a circuit verify the integrity of withdraw and transfer operations
pub trait UnifiedCircuit {
    // this function takes PrivateInputs (all except fee_token_id) and PublicInputs (fee and root specifically)
    // checks the integrity of the operation and returns the full PublicInputs and PrivateInputs
    fn assess_operation_integrity(
        &mut self,
        public_input: &PublicInputs,
        private_input: &mut PrivateInputs,
    ) -> Result<(PublicInputs, PrivateInputs), CircuitError>;
}

impl UnifiedCircuit for PlonkCircuit<Fr254> {
    fn assess_operation_integrity(
        &mut self,
        public_inputs: &PublicInputs,
        private_inputs: &mut PrivateInputs,
    ) -> Result<(PublicInputs, PrivateInputs), CircuitError> {
        // Withdraw is considered a special case of Transfer
        // Commitments[0]:transferred value commitment or 0 if withdraw
        // Commitments[1]: Withdraw/Transfer Change Token commitment
        // Commitments[2]: fee paid token commitment
        // Commitments[3]: fee change token commitment
        // Nullifiers[0]: nullify Withdrawn/Transferred token
        // Nullifiers[1]: nullify extra Withdrawn/Transferred token (if one token is not enough for withdrawing, placeholder, can be zero)
        // Nullifiers[2]: nullify fee token used to pay
        // Nullifiers[3]: nullify fee token used to pay(if one token is not enough for paying the fee, placeholder, can be zero)
        let fee = self.create_variable(public_inputs.fee)?;
        let roots = public_inputs
            .roots
            .iter()
            .map(|root| self.create_variable(*root))
            .collect::<Result<Vec<Variable>, CircuitError>>()?
            .try_into()
            .map_err(|_| {
                CircuitError::ParameterError("Couldn't convert to fixed length array".to_string())
            })?;

        // We need fee_token_id and nf_address to create commitments.
        // fee_token_id should be similar to nf_token_id, so it should be private
        // nf_address is similar to recipient_public_key, so it should be private too.
        // because fee_token_id = keccak256_shift_right(nf_address, 0) >> 4
        // if we give fee_token_id and nf_address as inputs, we need a keccak256_shift_right circuit to check if they are correct
        // therefore, we just give nf_address as private input, and compute fee_token_id from nf_address and then make the result as private input
        // this is similar to how to deal with commitment/nullifier verification
        // (instead of asserting that input commitment/nullfiers are correct, we compute them from inputs and return them as public inputs)
        // calculate fee_token_id from nf_address
        let nf_address_token = private_inputs.nf_address.into_token();
        let u256_zero = U256::zero().into_token();
        let fee_token_id_biguint =
            BigUint::from_bytes_be(&keccak256(encode(&[nf_address_token, u256_zero]))) >> 4;
        let fee_token_id_field = Fr254::from(fee_token_id_biguint);
        private_inputs.fee_token_id = fee_token_id_field;

        let PrivateInputsVar {
            fee_token_id,
            nf_address,
            value,
            nf_token_id,
            nf_slot_id,
            nullifiers_values,
            nullifiers_salts,
            membership_proofs,
            commitments_values,
            commitments_salts,
            public_keys,
            recipient_public_key,
            nullifier_key,
            zkp_private_key,
            ephemeral_key,
            withdraw_address,
            secret_preimages,
        } = PrivateInputsVar::from_private_inputs(private_inputs, self)?;
        // Check that th withdraw address is in range
        self.enforce_in_range(withdraw_address, 160)?;

        // commitments_values[0]: transfer/withdraw change value
        // commitments_values[1]: fee change value
        // nullifiers_values[0]: first token's value for transfer/withdraw
        // nullifiers_values[1]: second token's value for transfer/withdraw
        // nullifiers_values[2]: first fee token's value for transfer/withdraw
        // nullifiers_values[3]: second token's value for transfer/withdraw

        // We check that the first two commitments and first two nullifiers have the same value
        self.lc_gate(
            &[
                value,
                commitments_values[0],
                nullifiers_values[0],
                nullifiers_values[1],
                self.zero(),
            ],
            &[Fr254::one(), Fr254::one(), -Fr254::one(), -Fr254::one()],
        )?;
        // Now we do the same with the fee related commitments
        self.lc_gate(
            &[
                fee,
                commitments_values[1],
                nullifiers_values[2],
                nullifiers_values[3],
                self.zero(),
            ],
            &[Fr254::one(), Fr254::one(), -Fr254::one(), -Fr254::one()],
        )?;
        // We range check `value`, `fee`, `commitments_values[0]` and `commitments_values[1]`
        // If we don't do this the client send "negative" values that result in huge
        // change commitments due to a wrap around error.
        // We choose 96 bits, as this seems like a reasonable upper limit for a transfer.
        // In addition 96 is divisible by 8, which makes it slightly cheaper to range check.
        self.enforce_in_range(value, 96)?;
        self.enforce_in_range(fee, 96)?;
        self.enforce_in_range(commitments_values[0], 96)?;
        self.enforce_in_range(commitments_values[1], 96)?;

        let pub_point =
            self.create_point_variable(&Point::<Fr254>::from(Affine::<BabyJubjub>::generator()))?;

        // Calculate the nullifierKeys and the zkpPublicKeys from the root key
        let zkp_pub_key =
            self.variable_base_scalar_mul::<BabyJubjub>(zkp_private_key, &pub_point)?;

        // Calculate the shared secret for the encryption/first commitment
        let shared_secret =
            self.variable_base_scalar_mul::<BabyJubjub>(ephemeral_key, &recipient_public_key)?;
        // Calculate new commitments
        let withdraw_flag = self.is_zero(withdraw_address)?;
        let withdraw_flag = self.logic_neg(withdraw_flag)?;
   

        let commitments = self.verify_commitments(
            fee_token_id,
            nf_address,
            nf_token_id,
            nf_slot_id,
            value,
            fee,
            shared_secret.get_y(),
            &commitments_values,
            &[recipient_public_key, zkp_pub_key],
            &commitments_salts,
            withdraw_flag,
        )?;

        // Calculate nullifiers
        let nullifiers = self.verify_nullifiers::<BabyJubjub>(
            fee_token_id,
            nf_token_id,
            nf_slot_id,
            nullifier_key,
            &public_keys,
            &roots,
            &nullifiers_values,
            &nullifiers_salts,
            &membership_proofs,
            &secret_preimages,
        )?;

        // no duplications in nullifiers and commitments unless they are zero

        self.verify_duplicates(&nullifiers, &commitments)?;

        // Perform the encryption of the recipient's commitment preimage was performed appropriately
        let public_data = self.verify_encryption(
            nf_token_id,
            nf_slot_id,
            value,
            &shared_secret,
            ephemeral_key,
            withdraw_address,
            withdraw_flag,
        )?;

        // If we are withdrawing the recipient public key should be the neutral point.
        let is_neutral = self.is_neutral_point::<BabyJubjub>(&recipient_public_key)?;
        // We achieve this by using the withdraw flag and neutral point check.

        self.quad_poly_gate(
            &[
                is_neutral.into(),
                withdraw_flag.into(),
                self.zero(),
                self.zero(),
                self.one(),
            ],
            &[-Fr254::one(), -Fr254::one(), Fr254::zero(), Fr254::zero()],
            &[Fr254::from(2u8), Fr254::zero()],
            Fr254::one(),
            Fr254::one(),
        )?;

        // We set the relevant variables to be public here in the order:
        // fee
        // roots
        // commitments
        // nullifiers
        // compressed_secrets
        self.set_variable_public(fee)?;
        let fee = self.witness(fee)?;

        let roots: [Fr254; 4] = roots
            .iter()
            .map(|&root| {
                self.set_variable_public(root)?;
                self.witness(root)
            })
            .collect::<Result<Vec<Fr254>, CircuitError>>()?
            .try_into()
            .map_err(|_| {
                CircuitError::ParameterError(
                    "Could not convert roots to fixed length array".to_string(),
                )
            })?;

        let commitments: [Fr254; 4] = commitments
            .iter()
            .map(|&commitment| {
                self.set_variable_public(commitment)?;
                self.witness(commitment)
            })
            .collect::<Result<Vec<Fr254>, CircuitError>>()?
            .try_into()
            .map_err(|_| {
                CircuitError::ParameterError(
                    "Could not convert commitments to fixed length array".to_string(),
                )
            })?;

        let nullifiers: [Fr254; 4] = nullifiers
            .iter()
            .map(|&nullifier| {
                self.set_variable_public(nullifier)?;
                self.witness(nullifier)
            })
            .collect::<Result<Vec<Fr254>, CircuitError>>()?
            .try_into()
            .map_err(|_| {
                CircuitError::ParameterError(
                    "Could not convert nullifiers to fixed length array".to_string(),
                )
            })?;

        let compressed_secrets: [Fr254; 5] = public_data
            .iter()
            .map(|&pd| {
                self.set_variable_public(pd)?;
                self.witness(pd)
            })
            .collect::<Result<Vec<Fr254>, CircuitError>>()?
            .try_into()
            .map_err(|_| {
                CircuitError::ParameterError(
                    "Could not convert public data to fixed length array".to_string(),
                )
            })?;

        // return full PublicInputs
        let full_public_inputs = private_inputs.clone();
        Ok((
            PublicInputs::new()
                .fee(fee)
                .roots(&roots)
                .commitments(&commitments)
                .nullifiers(&nullifiers)
                .compressed_secrets(&compressed_secrets)
                .build(),
            full_public_inputs,
        ))
    }
}

/// This function takes mutable references to the public_input (only need fee and roots values)
/// and private inputs and returns a PlonkCircuit
/// It will modify public_input and fill correct values for the rest of public_input
pub fn unified_circuit_builder(
    public_input: &mut PublicInputs,
    private_input: &mut PrivateInputs,
) -> Result<PlonkCircuit<Fr254>, PlonkError> {
    let mut circuit = PlonkCircuit::<Fr254>::new_ultra_plonk(8);
    (*public_input, *private_input) =
        circuit.assess_operation_integrity(public_input, private_input)?;
    Ok(circuit)
}

#[cfg(test)]
mod tests {
    use super::*;
    use crate::{
        domain::entities::{DepositSecret, Preimage, Salt},
        driven::primitives::kemdem_functions::kemdem_encrypt,
        drivers::{derive_key::ZKPKeys, rest::utils::to_nf_token_id_from_str},
        ports::{commitments::Commitment, secret_hash::SecretHash},
    };
    use ark_bn254::Bn254;
    use ark_ec::CurveGroup;
    use ark_ff::{PrimeField, Zero};
    use ark_std::{rand::rngs::StdRng, UniformRand};
    use ethers::{
        abi::{encode, Tokenizable},
        types::{H160, U256},
        utils::keccak256,
    };
    use jf_plonk::{
        nightfall::FFTPlonk, proof_system::UniversalSNARK, transcript::StandardTranscript,
    };
    use jf_primitives::{
        pcs::prelude::UnivariateKzgPCS,
        poseidon::{FieldHasher, Poseidon},
        trees::{Directions, MembershipProof, PathElement, TreeHasher},
    };
    use jf_relation::Arithmetization;
    use lib::hex_conversion::HexConvertible;
    use nf_curves::ed_on_bn254::Fr as BJJScalar;
    use num_bigint::BigUint;
    use rand::Rng;
    /// Struct use for handling information in circuit testing
    struct CircuitTestInfo {
        public_inputs: PublicInputs,
        private_inputs: PrivateInputs,
        expected_commitments: [Fr254; 4],
        expected_nullifiers: [Fr254; 4],
        expected_compressed_secrets: [Fr254; 5],
    }

    impl CircuitTestInfo {
        fn new(
            public_inputs: PublicInputs,
            private_inputs: PrivateInputs,
            expected_commitments: [Fr254; 4],
            expected_nullifiers: [Fr254; 4],
            expected_compressed_secrets: [Fr254; 5],
        ) -> Self {
            Self {
                public_inputs,
                private_inputs,
                expected_commitments,
                expected_nullifiers,
                expected_compressed_secrets,
            }
        }
    }

    fn generate_random_path(
        leaf_value: Fr254,
        rng: &mut StdRng,
    ) -> (MembershipProof<Fr254>, Fr254) {
        let mut root = leaf_value;
        let poseidon = Poseidon::<Fr254>::new();
        let leaf_index = u32::rand(rng);
        let mut path_elements = Vec::<PathElement<Fr254>>::new();
        for i in 0..32 {
            let dir = leaf_index >> i & 1;
            let value = Fr254::rand(rng);
            if dir == 0 {
                root = poseidon.tree_hash(&[root, value]).unwrap();
                path_elements.push(PathElement {
                    direction: Directions::HashWithThisNodeOnRight,
                    value,
                })
            } else {
                root = poseidon.tree_hash(&[value, root]).unwrap();
                path_elements.push(PathElement {
                    direction: Directions::HashWithThisNodeOnLeft,
                    value,
                })
            }
        }

        (
            MembershipProof {
                node_value: leaf_value,
                sibling_path: path_elements,
                leaf_index: leaf_index as usize,
            },
            root,
        )
    }

    // Creates a random 96 bit element of Fr254
    fn rand_96_bit(rng: &mut StdRng) -> Fr254 {
        let random_96_bit = u128::rand(rng) % (1u128 << 96);
        Fr254::from(random_96_bit)
    }

    struct FeesAndValues {
        value: Fr254,
        fee: Fr254,
        nullified_value_one: Fr254,
        nullified_value_two: Fr254,
        nullified_fee_one: Fr254,
        nullified_fee_two: Fr254,
    }

    impl FeesAndValues {
        // We return random but valid fees and values
        fn rand_valid_new(rng: &mut StdRng) -> Self {
            let mut nullified_value_one = rand_96_bit(rng);
            let mut nullified_value_two = rand_96_bit(rng);
            let mut nullified_fee_one = rand_96_bit(rng);
            let mut nullified_fee_two = rand_96_bit(rng);

            let mut value = rand_96_bit(rng);
            let mut fee = rand_96_bit(rng);

            // We need to make sure the fee and value are less than the sum of the nullified fee and value.
            // We also need to ensure the change will not exceed 2^96.
            while value > (nullified_value_one + nullified_value_two)
                || (nullified_value_one + nullified_value_two) - value >= Fr254::from(1u128 << 96)
            {
                nullified_value_one = rand_96_bit(rng);
                nullified_value_two = rand_96_bit(rng);
                value = rand_96_bit(rng);
            }

            while fee > (nullified_fee_one + nullified_fee_two)
                || (nullified_fee_one + nullified_fee_two) - fee >= Fr254::from(1u128 << 96)
            {
                nullified_fee_one = rand_96_bit(rng);
                nullified_fee_two = rand_96_bit(rng);
                fee = rand_96_bit(rng);
            }

            Self {
                value,
                fee,
                nullified_value_one,
                nullified_value_two,
                nullified_fee_one,
                nullified_fee_two,
            }
        }

        // We return random but fees and values where only `value` is unbounded
        fn rand_invalid_value_new(rng: &mut StdRng) -> Self {
            let mut fees_and_values = Self::rand_valid_new(rng);
            fees_and_values.value = Fr254::rand(rng);
            fees_and_values
        }

        // We return random but fees and values where only `fee` is unbounded
        fn rand_invalid_fee_new(rng: &mut StdRng) -> Self {
            let mut fees_and_values = Self::rand_valid_new(rng);
            fees_and_values.fee = Fr254::rand(rng);
            fees_and_values
        }

        // We return random but fees and values where only `nullified_value_one` is unbounded
        fn rand_invalid_nullified_value_one_new(rng: &mut StdRng) -> Self {
            let mut fees_and_values = Self::rand_valid_new(rng);
            fees_and_values.nullified_value_one = Fr254::rand(rng);
            fees_and_values
        }

        // We return random but fees and values where only `nullified_value_two` is unbounded
        fn rand_invalid_nullified_value_two_new(rng: &mut StdRng) -> Self {
            let mut fees_and_values = Self::rand_valid_new(rng);
            fees_and_values.nullified_value_two = Fr254::rand(rng);
            fees_and_values
        }

        // We return random but fees and values where only `nullified_fee_one` is unbounded
        fn rand_invalid_nullified_fee_one_new(rng: &mut StdRng) -> Self {
            let mut fees_and_values = Self::rand_valid_new(rng);
            fees_and_values.nullified_fee_one = Fr254::rand(rng);
            fees_and_values
        }

        // We return random but fees and values where only `nullified_fee_two` is unbounded
        fn rand_invalid_nullified_fee_two_new(rng: &mut StdRng) -> Self {
            let mut fees_and_values = Self::rand_valid_new(rng);
            fees_and_values.nullified_fee_two = Fr254::rand(rng);
            fees_and_values
        }

        // We return random fees and values where the change fee is invalid
        fn rand_invalid_change_fee_new(rng: &mut StdRng) -> Self {
            let mut fees_and_values = Self::rand_valid_new(rng);
            while fees_and_values.fee
                <= (fees_and_values.nullified_fee_one + fees_and_values.nullified_fee_two)
                && (fees_and_values.nullified_fee_one + fees_and_values.nullified_fee_two)
                    - fees_and_values.fee
                    < Fr254::from(1u128 << 96)
            {
                fees_and_values.nullified_fee_one = rand_96_bit(rng);
                fees_and_values.nullified_fee_two = rand_96_bit(rng);
                fees_and_values.fee = rand_96_bit(rng);
            }
            fees_and_values
        }

        // We return random fees and values where the change value is invalid
        fn rand_invalid_change_value_new(rng: &mut StdRng) -> Self {
            let mut fees_and_values = Self::rand_valid_new(rng);
            while fees_and_values.value
                <= (fees_and_values.nullified_value_one + fees_and_values.nullified_value_two)
                && (fees_and_values.nullified_value_one + fees_and_values.nullified_value_two)
                    - fees_and_values.value
                    < Fr254::from(1u128 << 96)
            {
                fees_and_values.nullified_value_one = rand_96_bit(rng);
                fees_and_values.nullified_value_two = rand_96_bit(rng);
                fees_and_values.value = rand_96_bit(rng);
            }
            fees_and_values
        }
    }

    fn build_transfer_inputs(valid: bool) -> CircuitTestInfo {
        let mut rng = rand::thread_rng();

        // Generate 20-byte Ethereum address
        let erc_address: [u8; 20] = rng.gen();
        let erc_address_string = format!("0x{}", hex::encode(erc_address));
        let mut rng = jf_utils::test_rng();
        let token_id_fr = Fr254::rand(&mut rng);
        let token_id_string = Fr254::to_hex_string(&token_id_fr);

        let nf_token_id = to_nf_token_id_from_str(&erc_address_string, &token_id_string).unwrap();
        let nf_slot_id = nf_token_id;

        // make a random Nightfall address
        let nf_address_h160 = H160::random();
        let nf_address_field = Fr254::from(BigUint::from_bytes_be(nf_address_h160.as_bytes()));
        let nf_address_token = nf_address_h160.into_token();
        let u256_zero = U256::zero().into_token();
        let fee_token_id_biguint =
            BigUint::from_bytes_be(&keccak256(encode(&[nf_address_token, u256_zero]))) >> 4;
        let fee_token_id = Fr254::from(fee_token_id_biguint);

        let FeesAndValues {
            value,
            fee,
            nullified_value_one,
            nullified_value_two,
            nullified_fee_one,
            nullified_fee_two,
        } = if valid {
            FeesAndValues::rand_valid_new(&mut rng)
        } else {
            match u8::rand(&mut rng) % 8 {
                0 => FeesAndValues::rand_invalid_value_new(&mut rng),
                1 => FeesAndValues::rand_invalid_fee_new(&mut rng),
                2 => FeesAndValues::rand_invalid_nullified_value_one_new(&mut rng),
                3 => FeesAndValues::rand_invalid_nullified_value_two_new(&mut rng),
                4 => FeesAndValues::rand_invalid_nullified_fee_one_new(&mut rng),
                5 => FeesAndValues::rand_invalid_nullified_fee_two_new(&mut rng),
                6 => FeesAndValues::rand_invalid_change_value_new(&mut rng),
                7 => FeesAndValues::rand_invalid_change_fee_new(&mut rng),
                _ => unreachable!(),
            }
        };

        // Generate random root key
        let root_key = Fr254::rand(&mut rng);
        let keys = ZKPKeys::new(root_key).unwrap();

        // Generate random recipient public key
        let recipient_public_key = Affine::<BabyJubjub>::rand(&mut rng);

        // Generate random ephemeral private key
        let ephemeral_key = BJJScalar::rand(&mut rng);

        // Make commitments for nullified values
        let nullified_one = Preimage::new(
            nullified_value_one,
            nf_token_id,
            nf_slot_id,
            keys.zkp_public_key,
            Salt::new_transfer_salt(),
        );
        // The second token commitment nullified will be from a deposit so the public key will be the neutral point
        let deposit_secret = DepositSecret::new(
            Fr254::rand(&mut rng),
            Fr254::rand(&mut rng),
            Fr254::rand(&mut rng),
        );
        let nullified_two = Preimage::new(
            nullified_value_two,
            nf_token_id,
            nf_slot_id,
            Affine::<BabyJubjub>::zero(),
            Salt::Deposit(deposit_secret),
        );

        // Now nullified fee tokens
        let nullified_three = Preimage::new(
            nullified_fee_one,
            fee_token_id,
            fee_token_id,
            keys.zkp_public_key,
            Salt::new_transfer_salt(),
        );
        let fee_deposit_secret = DepositSecret::new(
            Fr254::rand(&mut rng),
            Fr254::rand(&mut rng),
            Fr254::rand(&mut rng),
        );
        let nullified_four = Preimage::new(
            nullified_fee_two,
            fee_token_id,
            fee_token_id,
            Affine::<BabyJubjub>::zero(),
            Salt::Deposit(fee_deposit_secret),
        );

        // Make membership proofs
        let spend_commitments = [
            nullified_one,
            nullified_two,
            nullified_three,
            nullified_four,
        ];
        let mut membership_proofs = vec![];
        let mut roots = vec![];
        for nullifier in spend_commitments.iter() {
            let (membership_proof, root) =
                generate_random_path(nullifier.hash().unwrap(), &mut rng);
            membership_proofs.push(membership_proof);
            roots.push(root);
        }

        let mem_proofs: [MembershipProof<Fr254>; 4] = membership_proofs.try_into().unwrap();
        let roots: [Fr254; 4] = roots.try_into().unwrap();

        // Work out what the change values will be
        let value_change = nullified_value_one + nullified_value_two - value;
        let fee_change = nullified_fee_one + nullified_fee_two - fee;

        // Salts for new commitments
        let new_salts = [Salt::new_transfer_salt().get_salt(); 3];

        let public_inputs = PublicInputs::new().fee(fee).roots(&roots).build();

        let private_inputs = PrivateInputs::new()
            .fee_token_id(fee_token_id)
            .nf_address(nf_address_h160)
            .value(value)
            .nf_token_id(nf_token_id)
            .nf_slot_id(nf_slot_id)
            .ephemeral_key(ephemeral_key)
            .recipient_public_key(recipient_public_key)
            .nullifiers_values(&[
                nullified_one.get_value(),
                nullified_two.get_value(),
                nullified_three.get_value(),
                nullified_four.get_value(),
            ])
            .nullifiers_salts(&[
                nullified_one.get_salt(),
                nullified_two.get_salt(),
                nullified_three.get_salt(),
                nullified_four.get_salt(),
            ])
            .commitments_values(&[value_change, fee_change])
            .commitments_salts(&new_salts)
            .membership_proofs(&mem_proofs)
            .nullifier_key(keys.nullifier_key)
            .secret_preimages(&[
                nullified_one.get_secret_preimage().to_array(),
                nullified_two.get_secret_preimage().to_array(),
                nullified_three.get_secret_preimage().to_array(),
                nullified_four.get_secret_preimage().to_array(),
            ])
            .zkp_private_key(keys.zkp_private_key)
            .public_keys(&[
                nullified_one.get_public_key(),
                nullified_two.get_public_key(),
                nullified_three.get_public_key(),
                nullified_four.get_public_key(),
            ])
            .build();
        // Now we calculate the expected commitments, nullifiers and compressed secrets.
        let shared_secret = (recipient_public_key * ephemeral_key).into_affine();
        let contract_nf_address =
            Affine::<BabyJubjub>::new_unchecked(Fr254::zero(), nf_address_field);
        let preimage_one = Preimage::new(
            value,
            nf_token_id,
            nf_slot_id,
            recipient_public_key,
            Salt::Transfer(shared_secret.y),
        );
        let preimage_two = Preimage::new(
            value_change,
            nf_token_id,
            nf_slot_id,
            keys.zkp_public_key,
            Salt::Transfer(new_salts[0]),
        );
        let preimage_three = Preimage::new(
            fee,
            fee_token_id,
            fee_token_id,
            contract_nf_address,
            Salt::Transfer(new_salts[1]),
        );
        let preimage_four = Preimage::new(
            fee_change,
            fee_token_id,
            fee_token_id,
            keys.zkp_public_key,
            Salt::Transfer(new_salts[2]),
        );

        let expected_commitments = [
            preimage_one.hash().unwrap(),
            preimage_two.hash().unwrap(),
            preimage_three.hash().unwrap(),
            preimage_four.hash().unwrap(),
        ];
        let poseidon = Poseidon::<Fr254>::new();
        let expected_nullifiers = spend_commitments.map(|c| {
            poseidon
                .hash(&[keys.nullifier_key, c.hash().unwrap()])
                .unwrap()
        });

        let expected_compressed_secrets: [Fr254; 5] = kemdem_encrypt::<false>(
            ephemeral_key,
            recipient_public_key,
            &[nf_token_id, nf_slot_id, value],
            Affine::<BabyJubjub>::generator(),
        )
        .unwrap()
        .try_into()
        .unwrap();

        CircuitTestInfo::new(
            public_inputs,
            private_inputs,
            expected_commitments,
            expected_nullifiers,
            expected_compressed_secrets,
        )
    }

    fn build_valid_transfer_inputs() -> CircuitTestInfo {
        build_transfer_inputs(true)
    }

    fn build_withdraw_inputs(valid: bool) -> CircuitTestInfo {
        let mut rng = rand::thread_rng();

        // Generate 20-byte Ethereum address
        let erc_address: [u8; 20] = rng.gen();
        let erc_address_string = format!("0x{}", hex::encode(erc_address));
        let mut rng = jf_utils::test_rng();
        let token_id_fr = Fr254::rand(&mut rng);
        let token_id_string = Fr254::to_hex_string(&token_id_fr);

        let nf_token_id = to_nf_token_id_from_str(&erc_address_string, &token_id_string).unwrap();
        let nf_slot_id = nf_token_id;

        // Generate a random withdraw address
        let mut withdraw_address_bytes: [u8; 20] = [0; 20]; // Initialize with zeros
                rand::thread_rng().fill(&mut withdraw_address_bytes);
                if withdraw_address_bytes == [0; 20] {
                    withdraw_address_bytes[0] = 1;
                }

        let withdraw_address = Fr254::from_be_bytes_mod_order(&withdraw_address_bytes);
        // make a random Nightfall address, and create fee_token_id from it
        let nf_address_h160 = H160::random();
        let nf_address = Fr254::from(BigUint::from_bytes_be(nf_address_h160.as_bytes()));
        let nf_address_token = nf_address_h160.into_token();
        let u256_zero = U256::zero().into_token();
        let fee_token_id_biguint =
            BigUint::from_bytes_be(&keccak256(encode(&[nf_address_token, u256_zero]))) >> 4;
        let fee_token_id = Fr254::from(fee_token_id_biguint);

        let FeesAndValues {
            value,
            fee,
            nullified_value_one,
            nullified_value_two,
            nullified_fee_one,
            nullified_fee_two,
        } = if valid {
            FeesAndValues::rand_valid_new(&mut rng)
        } else {
            match u8::rand(&mut rng) % 8 {
                0 => FeesAndValues::rand_invalid_change_value_new(&mut rng),
                1 => FeesAndValues::rand_invalid_change_fee_new(&mut rng),
                2 => FeesAndValues::rand_invalid_nullified_value_one_new(&mut rng),
                3 => FeesAndValues::rand_invalid_nullified_value_two_new(&mut rng),
                4 => FeesAndValues::rand_invalid_nullified_fee_one_new(&mut rng),
                5 => FeesAndValues::rand_invalid_nullified_fee_two_new(&mut rng),
                6 => FeesAndValues::rand_invalid_change_value_new(&mut rng),
                7 => FeesAndValues::rand_invalid_change_fee_new(&mut rng),
                _ => unreachable!(),
            }
        };

        // Generate random root key
        let root_key = Fr254::rand(&mut rng);
        let keys = ZKPKeys::new(root_key).unwrap();

        // Set recipient public key to neutral point
        let recipient_public_key = Affine::<BabyJubjub>::zero();

        // Generate random ephemeral private key
        let ephemeral_key = BJJScalar::rand(&mut rng);

        // Make commitments for nullified values
        let nullified_one = Preimage::new(
            nullified_value_one,
            nf_token_id,
            nf_slot_id,
            keys.zkp_public_key,
            Salt::new_transfer_salt(),
        );
        // The second token commitment nullified will be from a deposit so the public key will be the neutral point
        let deposit_secret = DepositSecret::new(
            Fr254::rand(&mut rng),
            Fr254::rand(&mut rng),
            Fr254::rand(&mut rng),
        );
        let nullified_two = Preimage::new(
            nullified_value_two,
            nf_token_id,
            nf_slot_id,
            Affine::<BabyJubjub>::zero(),
            Salt::Deposit(deposit_secret),
        );

        // Now nullified fee tokens
        let nullified_three = Preimage::new(
            nullified_fee_one,
            fee_token_id,
            fee_token_id,
            keys.zkp_public_key,
            Salt::new_transfer_salt(),
        );
        let fee_deposit_secret = DepositSecret::new(
            Fr254::rand(&mut rng),
            Fr254::rand(&mut rng),
            Fr254::rand(&mut rng),
        );
        let nullified_four = Preimage::new(
            nullified_fee_two,
            fee_token_id,
            fee_token_id,
            Affine::<BabyJubjub>::zero(),
            Salt::Deposit(fee_deposit_secret),
        );

        // Make membership proofs
        let spend_commitments = [
            nullified_one,
            nullified_two,
            nullified_three,
            nullified_four,
        ];
        let mut membership_proofs = vec![];
        let mut roots = vec![];
        for nullifier in spend_commitments.iter() {
            let (membership_proof, root) =
                generate_random_path(nullifier.hash().unwrap(), &mut rng);
            membership_proofs.push(membership_proof);
            roots.push(root);
        }

        let mem_proofs: [MembershipProof<Fr254>; 4] = membership_proofs.try_into().unwrap();
        let roots: [Fr254; 4] = roots.try_into().unwrap();

        // Work out what the change values will be
        let value_change = nullified_value_one + nullified_value_two - value;
        let fee_change = nullified_fee_one + nullified_fee_two - fee;

        // Salts for new commitments
        let new_salts = [Salt::new_transfer_salt().get_salt(); 3];

        let public_inputs = PublicInputs::new().fee(fee).roots(&roots).build();

        let private_inputs = PrivateInputs::new()
            .fee_token_id(fee_token_id)
            .nf_address(nf_address_h160)
            .value(value)
            .nf_token_id(nf_token_id)
            .nf_slot_id(nf_slot_id)
            .ephemeral_key(ephemeral_key)
            .recipient_public_key(recipient_public_key)
            .nullifiers_values(&[
                nullified_one.get_value(),
                nullified_two.get_value(),
                nullified_three.get_value(),
                nullified_four.get_value(),
            ])
            .nullifiers_salts(&[
                nullified_one.get_salt(),
                nullified_two.get_salt(),
                nullified_three.get_salt(),
                nullified_four.get_salt(),
            ])
            .commitments_values(&[value_change, fee_change])
            .commitments_salts(&new_salts)
            .membership_proofs(&mem_proofs)
            .nullifier_key(keys.nullifier_key)
            .secret_preimages(&[
                nullified_one.get_secret_preimage().to_array(),
                nullified_two.get_secret_preimage().to_array(),
                nullified_three.get_secret_preimage().to_array(),
                nullified_four.get_secret_preimage().to_array(),
            ])
            .zkp_private_key(keys.zkp_private_key)
            .public_keys(&[
                nullified_one.get_public_key(),
                nullified_two.get_public_key(),
                nullified_three.get_public_key(),
                nullified_four.get_public_key(),
            ])
            .withdraw_address(withdraw_address)
            .build();

        // Now we calculate the expected commitments, nullifiers and compressed secrets.
        let contract_nf_address = Affine::<BabyJubjub>::new_unchecked(Fr254::zero(), nf_address);

        let preimage_two = Preimage::new(
            value_change,
            nf_token_id,
            nf_slot_id,
            keys.zkp_public_key,
            Salt::Transfer(new_salts[0]),
        );
        let preimage_three = Preimage::new(
            fee,
            fee_token_id,
            fee_token_id,
            contract_nf_address,
            Salt::Transfer(new_salts[1]),
        );
        let preimage_four = Preimage::new(
            fee_change,
            fee_token_id,
            fee_token_id,
            keys.zkp_public_key,
            Salt::Transfer(new_salts[2]),
        );
        let poseidon = Poseidon::<Fr254>::new();
        let expected_commitments = [
            Fr254::zero(),
            preimage_two.hash().unwrap(),
            preimage_three.hash().unwrap(),
            preimage_four.hash().unwrap(),
        ];
        let expected_nullifiers = spend_commitments.map(|c| {
            poseidon
                .hash(&[keys.nullifier_key, c.hash().unwrap()])
                .unwrap()
        }); 

        let expected_compressed_secrets: [Fr254; 5] = kemdem_encrypt::<true>(
            ephemeral_key,
            recipient_public_key,
            &[nf_token_id, withdraw_address, value],
            Affine::<BabyJubjub>::generator(),
        )
        .unwrap()
        .try_into()
        .unwrap();

        CircuitTestInfo::new(
            public_inputs,
            private_inputs,
            expected_commitments,
            expected_nullifiers,
            expected_compressed_secrets,
        )
    }

    fn build_valid_withdraw_inputs() -> CircuitTestInfo {
        build_withdraw_inputs(true)
    }

    #[test]
    fn test_transfer() {
        for _ in 0..10 {
            let mut circuit_test_info = build_valid_transfer_inputs();
            let circuit = unified_circuit_builder(
                &mut circuit_test_info.public_inputs,
                &mut circuit_test_info.private_inputs,
            )
            .unwrap();

            circuit
                .check_circuit_satisfiability(
                    Vec::from(&circuit_test_info.public_inputs).as_slice(),
                )
                .unwrap();

            for (circuit_comm, expected_comm) in circuit_test_info
                .public_inputs
                .commitments
                .iter()
                .zip(circuit_test_info.expected_commitments.iter())
            {
                assert_eq!(*circuit_comm, *expected_comm);
            }
            for (circuit_null, expected_null) in circuit_test_info
                .public_inputs
                .nullifiers
                .iter()
                .zip(circuit_test_info.expected_nullifiers.iter())
            {
                assert_eq!(*circuit_null, *expected_null);
            }
            for (i, (circuit_secret, expected_secret)) in circuit_test_info
                .public_inputs
                .compressed_secrets
                .iter()
                .zip(circuit_test_info.expected_compressed_secrets.iter())
                .enumerate()
            {
                assert_eq!(
                    *circuit_secret, *expected_secret,
                    "failed on secret number {} with left {} and right {}",
                    i, *circuit_secret, *expected_secret
                );
            }

            // Now we run checks on incorrect information
            // Incorrect fee
            let mut incorrect_fee = build_valid_transfer_inputs();
            incorrect_fee.public_inputs.fee += Fr254::one();

            let circuit = unified_circuit_builder(
                &mut incorrect_fee.public_inputs,
                &mut incorrect_fee.private_inputs,
            )
            .unwrap();

            assert!(circuit
                .check_circuit_satisfiability(Vec::from(&incorrect_fee.public_inputs).as_slice(),)
                .is_err());

            // Wrap around errors. We generate invalid transfer inputs
            for _ in 0..4 {
                let mut wrap_around_error = build_transfer_inputs(false);

                let circuit = unified_circuit_builder(
                    &mut wrap_around_error.public_inputs,
                    &mut wrap_around_error.private_inputs,
                )
                .unwrap();

                assert!(circuit
                    .check_circuit_satisfiability(
                        Vec::from(&wrap_around_error.public_inputs).as_slice(),
                    )
                    .is_err());
            }

            //Incorrect roots
            let mut incorrect_roots = build_valid_transfer_inputs();
            incorrect_roots.public_inputs.roots = [Fr254::one(); 4];

            let circuit = unified_circuit_builder(
                &mut incorrect_roots.public_inputs,
                &mut incorrect_roots.private_inputs,
            )
            .unwrap();

            assert!(circuit
                .check_circuit_satisfiability(Vec::from(&incorrect_roots.public_inputs).as_slice(),)
                .is_err());

            // If the wirthdraw address is non-zero we should fail
            let mut incorrect_withdraw_address = build_valid_transfer_inputs();
            incorrect_withdraw_address.private_inputs.withdraw_address = Fr254::from(1u8);

            let circuit = unified_circuit_builder(
                &mut incorrect_withdraw_address.public_inputs,
                &mut incorrect_withdraw_address.private_inputs,
            )
            .unwrap();

            assert!(circuit
                .check_circuit_satisfiability(
                    Vec::from(&incorrect_withdraw_address.public_inputs).as_slice(),
                )
                .is_err());

            // If the value is incorrect we should fail
            let mut incorrect_value = build_valid_transfer_inputs();
            incorrect_value.private_inputs.value = Fr254::from(1u8);

            let circuit = unified_circuit_builder(
                &mut incorrect_value.public_inputs,
                &mut incorrect_value.private_inputs,
            )
            .unwrap();

            assert!(circuit
                .check_circuit_satisfiability(Vec::from(&incorrect_value.public_inputs).as_slice(),)
                .is_err());
        }
    }

    #[test]
    fn test_withdraw() {
        for _ in 0..10 {
            let mut circuit_test_info = build_valid_withdraw_inputs();
            let circuit = unified_circuit_builder(
                &mut circuit_test_info.public_inputs,
                &mut circuit_test_info.private_inputs,
            )
<<<<<<< HEAD
            .unwrap();
=======
            .expect("Failed to build circuit");

>>>>>>> f7675c65
            circuit
                .check_circuit_satisfiability(
                    Vec::from(&circuit_test_info.public_inputs).as_slice(),
                )
<<<<<<< HEAD
              .unwrap();
=======
                .expect("Circuit should be satisfiable with valid inputs");
>>>>>>> f7675c65

            for (circuit_comm, expected_comm) in circuit_test_info
                .public_inputs
                .commitments
                .iter()
                .zip(circuit_test_info.expected_commitments.iter())
            {
                assert_eq!(*circuit_comm, *expected_comm);
            }
            for (circuit_null, expected_null) in circuit_test_info
                .public_inputs
                .nullifiers
                .iter()
                .zip(circuit_test_info.expected_nullifiers.iter())
            {
                assert_eq!(*circuit_null, *expected_null);
            }
            for (i, (circuit_secret, expected_secret)) in circuit_test_info
                .public_inputs
                .compressed_secrets
                .iter()
                .zip(circuit_test_info.expected_compressed_secrets.iter())
                .enumerate()
            {
                assert_eq!(
                    *circuit_secret, *expected_secret,
                    "failed on secret number {} with left {} and right {}",
                    i, *circuit_secret, *expected_secret
                );
            }
            // Now we run checks on incorrect information
            // Incorrect fee
            let mut incorrect_fee = build_valid_withdraw_inputs();
            incorrect_fee.public_inputs.fee += Fr254::one();

            let circuit = unified_circuit_builder(
                &mut incorrect_fee.public_inputs,
                &mut incorrect_fee.private_inputs,
            )
            .unwrap();

            assert!(circuit
                .check_circuit_satisfiability(Vec::from(&incorrect_fee.public_inputs).as_slice(),)
                .is_err());

            // Wrap around errors. We generate invalid withdraw inputs
            for _ in 0..4 {
                let mut wrap_around_error = build_withdraw_inputs(false);

                let circuit = unified_circuit_builder(
                    &mut wrap_around_error.public_inputs,
                    &mut wrap_around_error.private_inputs,
                )
                .unwrap();

                assert!(circuit
                    .check_circuit_satisfiability(
                        Vec::from(&wrap_around_error.public_inputs).as_slice(),
                    )
                    .is_err());
            }

            //Incorrect roots
            let mut incorrect_roots = build_valid_withdraw_inputs();
            incorrect_roots.public_inputs.roots = [Fr254::one(); 4];

            let circuit = unified_circuit_builder(
                &mut incorrect_roots.public_inputs,
                &mut incorrect_roots.private_inputs,
            )
            .unwrap();

            assert!(circuit
                .check_circuit_satisfiability(Vec::from(&incorrect_roots.public_inputs).as_slice(),)
                .is_err());

            // If the wirthdraw address is zero we should fail
            let mut incorrect_withdraw_address = build_valid_withdraw_inputs();
            incorrect_withdraw_address.private_inputs.withdraw_address = Fr254::from(0u8);

            let circuit = unified_circuit_builder(
                &mut incorrect_withdraw_address.public_inputs,
                &mut incorrect_withdraw_address.private_inputs,
            )
            .unwrap();

            assert!(circuit
                .check_circuit_satisfiability(
                    Vec::from(&incorrect_withdraw_address.public_inputs).as_slice(),
                )
                .is_err());

            // If the value is incorrect we should fail
            let mut incorrect_value = build_valid_withdraw_inputs();
            incorrect_value.private_inputs.value = Fr254::from(1u8);

            let circuit = unified_circuit_builder(
                &mut incorrect_value.public_inputs,
                &mut incorrect_value.private_inputs,
            )
            .unwrap();

            assert!(circuit
                .check_circuit_satisfiability(Vec::from(&incorrect_value.public_inputs).as_slice(),)
                .is_err());
        }
    }

    #[test]
    fn test_full_transfer() {
        let mut circuit_test_info = build_valid_transfer_inputs();
        let mut circuit = unified_circuit_builder(
            &mut circuit_test_info.public_inputs,
            &mut circuit_test_info.private_inputs,
        )
        .unwrap();
        circuit
            .check_circuit_satisfiability(Vec::from(&circuit_test_info.public_inputs).as_slice())
            .unwrap();
        circuit.finalize_for_arithmetization().unwrap();
        let mut rng = ark_std::rand::thread_rng();
        let srs_size = circuit.srs_size().unwrap();
        let srs =
            FFTPlonk::<UnivariateKzgPCS<Bn254>>::universal_setup_for_testing(srs_size, &mut rng)
                .unwrap();
        let (pk, vk) = FFTPlonk::<UnivariateKzgPCS<Bn254>>::preprocess(&srs, &circuit).unwrap();
        let proof = FFTPlonk::<UnivariateKzgPCS<Bn254>>::prove::<_, _, StandardTranscript>(
            &mut rng, &circuit, &pk, None,
        )
        .unwrap();

        let mut inputs = Vec::new();
        inputs.push(circuit_test_info.public_inputs.fee);
        inputs.extend_from_slice(&circuit_test_info.public_inputs.roots);
        inputs.extend_from_slice(&circuit_test_info.public_inputs.commitments);
        inputs.extend_from_slice(&circuit_test_info.public_inputs.nullifiers);
        inputs.extend_from_slice(&circuit_test_info.public_inputs.compressed_secrets);

        let _ = FFTPlonk::<UnivariateKzgPCS<Bn254>>::verify::<StandardTranscript>(
            &vk, &inputs, &proof, None,
        );
    }
}<|MERGE_RESOLUTION|>--- conflicted
+++ resolved
@@ -1124,21 +1124,13 @@
                 &mut circuit_test_info.public_inputs,
                 &mut circuit_test_info.private_inputs,
             )
-<<<<<<< HEAD
-            .unwrap();
-=======
             .expect("Failed to build circuit");
 
->>>>>>> f7675c65
             circuit
                 .check_circuit_satisfiability(
                     Vec::from(&circuit_test_info.public_inputs).as_slice(),
                 )
-<<<<<<< HEAD
-              .unwrap();
-=======
                 .expect("Circuit should be satisfiable with valid inputs");
->>>>>>> f7675c65
 
             for (circuit_comm, expected_comm) in circuit_test_info
                 .public_inputs
